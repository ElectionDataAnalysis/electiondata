BallotName
Aaron A. LaFave
Aaron D. Perry
Aaron Elaine Camacho
Aaron M. Wojciechowski
Aaron Matteson
Abie Eisenbach
Abigail Lowery
Adam Murphy
Adam Neylon
Adam Nicholas Paul (write-in)
Aisha Moe
Alan R. DeYoung
Albert Rohland
Alberta Darling
Alciro Deacon
Alex A. Dallman
Ali Holzman
Ali Maresh
Alyson Leahy
Amanda Stuck
Amanda WhiteEagle
Amani Latimer Burris
Amy Klobuchar
Amy Loudenbeck
Andi Rich
Andrew McKinney
Andrew Yang
Andrew Zuelke
<<<<<<< HEAD
AndrÃÂÃÂ© Jacque
=======
>>>>>>> 0c45fbc7
Andy Craig
Angel C. Sanchez
Ann Groves Lloyd
Arnie Enz
Arthur L. Shrader
August Schutz
Barbara Dittrich
Barret Galauner (write-in)
Barry Hammarback
Beau Liegeois
Bernie Sanders
Beth Drew
Beth Meyers
Bob Kulp
Bob Look (write-in)
Bonnie Lee
Brad Karas (write-in)
Brad Pfaff
Brad Schimel
Bradley Jason Burt (write-in)
Brandon White
Brian Adams (Write-In)
Brian Benford
Brian Corriea
Brian Giles
Brittany Keyes
Bryan Steil
Caleb Frostman
Calvin Callahan
Cari Fay
Carl Gates
Casey Helbach
Charlene Charlie Warner
Charlie Walker
Chase Binnie
Cherie Link
Cherunda Fox
Chris Kapenga
Chris Kapsner
Chris Keniston
Chris Larson
Chris Meier
Chris Rahlf
Chris Reimer
Chris Taylor
Chris Walton
Christian Saldivar
Christine M. Sinicki
Chuck Harsh
Chuck Wichgers
Cindi Duchow
Cindy Werner
Cliff DeTemple
Clint Moses
Cody Horlacher
Cody J. Horlacher
Criste Greening
Crystal J. Miller
Curtis Cook II
Dale Kooyenga
Dan Feyen
Dan Griffin
Dan Kapanke
Dan Knodl
Dan Kohl
Dan Schierl
Daniel G. Riemer
Daniel Schierl
Darrell L. Castle
Dave Considine
Dave Murphy
David Armstrong
David Bowen
David C. Crowley
David Gorski
David J. Dahlke
David Steffen
Deb Andraca
Deb Kolste
Deb Silvers
Dennis D. Degenhardt
Dennis Raymond McBride
Derrick Van Orden
Deval Patrick
Devin LeMahieu
Dewey Bredeson
Diana Lawrence
Dianne H. Hesselbein
Dianne Hesselbein
Don Vruwink
Donald J. Trump
Donald Nelson
Donna M. Rozar
Donny Herman
Dora Drake
Doug La Follette
Drew Kirsteatter
DuWayne Severson
Duey Stroebel
Echo Reardon
Ed Hibsch
Ed Vocke
Elisha Barudin
Elizabeth Lochner-Abel
Elizabeth Riley
Elizabeth Warren
Emidio Soltysik
Emily Berge
Emily Siegrist
Emily Voight
Eric J. Beach
Eric Wimberger
Erica Flynn
Erik Brooks
Erin Tracy
Evan Goyke
Evan McMullin
F. James Sensenbrenner, Jr.
Francesca Hong
Frank T. Buress
Gabriel A. Gomez
Gabriel Szerlong
Gae Magnafici
Gary A. Will
Gary Alan Hebl
Gary Johnson
Gary Tauchen
Gina Walkington
Glenn Grothman
Gordon Hintz
Gregory Alan Neumann (wr-in)
Greta Neubauer
Gwen S. Moore
Heather Driscoll
Helmut Fritz
Hillary Clinton
Howard Marklein
Izzy Hassey Nevarez
Jacob Malinowski
James Bolen
James Krus
James W. Edming
Janel Brandtjen
Janet Bewley
Janis Ringhand
Jared William Landry (Write-in)
Jason J. Sellnow
Jason Lebeck
Jason M. Fields
Jason Red Arnold
Jason Vangalis
Jay Schroeder
Jayne Swiggum
Jeff Dahlke
Jeff Johnson
Jeff Smith
Jeff Wright
Jeffery L. Monaghan (write-in)
Jeffrey Fahl
Jeffrey L. Mursau
Jennifer Estrada
Jeremiah Sutton (wr-in)
Jeremy Thiesfeldt
Jerome Gundersen
Jerry Kobishop (wr-in)
Jerry Petrowski
Jesse James
Jessi Ebben
Jessica J. King
Jessica Katzenmeyer
Jessie Rodriguez
Jill Billings
Jill Stein
Jim Brownlow
Jim Engstrand
Jim Ott
Jim Steineke
Jimmy Anderson
JoAnna Bautch
JoCasta Zamarripa
Joan A. Ballweg
Jodi Emerson
Joe Biden
Joe Lavrenz
Joe Sanfelippo
Joel C. Kitchens
Joel Jacobsen
Joey Wayne Reed (write-in)
John Arndt
John C. Ellenson
John Delaney
John Imes
John Iver Baldus
John Jagler
John Lehman
John Macco
John Nygren
John Rocco Calabrese
John Schiess (write-in)
John Spiros
Jon B. Erpenbach
Jon Plumer
Jonathan Brostoff
Jonathon Hansen
Joni D. Anderson
Josefine Jaynes
Joseph Kexel (write-in)
Joseph Maldonado (write-in)
Josh Kaul
Josh Pade
Joshua Young (write-in)
Julian Bradley
Julie Henszey
Julie Schroeder
Kalan Haywood
Karl Jaeger
Katherine R. Gaulke
Kathleen M. Rulka (wr-in)
Kathy A. Hinkfuss
Kathy Bernier
Katrina Shankland
Keith Kern
Kelda Helen Roys
Kelly Lynn Tenpas (write-in)
Ken Driessen
Ken Holdorf
Ken Skowronski
Ken Van Dyke, Sr.
Ken Yorgan
Kerry Trask
Kevin A. Bauer
Kevin Booth
Kevin Hoyer
Kevin Petersen
Khary Penebaker
Kim Butler
Kim Delorit Jensen
Kimberly Smith
Kirk Bangstad
Kriss Marion
Kristin Lyerly
Kristina Shelton
Kyle Whelton
LaKeshia N. Myers
LaTonya Johnson
Laurence Kotlikoff
Lauri Asbury
Leah Vukmir
Lee Snodgrass
Lena C. Taylor
Lillian Cheesman
Linda Boucher
Lindsay Lemmer
Lisa B. Subeck
Liz Sumner
Loren Oldenburg
Lori Hawkins
Luke Dretske
Maggie Turnbull
Margaret Engebretson
Marina Croft
Marisabel Cabrera
Mark A. Martello
Mark Grams
Mark Kiley
Mark L. Born
Mark Neumann
Mark Pocan
Mark S. Grimek (Write-in)
Mark Spreitzer
Mark Waldon
Marsha A. Rummel
Marshall Schoenke
Mary Czaja-Felzkowski
Mary Hoeft
Mary Jo Walters (write-in)
Mary Larson (write-in)
Mary Lynne Donohue
Mason Becker
Matt Adamczyk
Matt Lederer
Matthew F. Windheuser
Matthew J. Bughman
Matthew L. Boor
Mel Pittman
Melisa Arndt
Melissa Agard Sargent
Melissa Winker
Michael A. Maturen
Michael A. Tauschek
Michael Bennet
Michael G. Beardsley
Michael J. White
Michael R. Bloomberg
Michael Rivera (write-in)
Michael Schraa
Michael V. Smith
Michele Divelbiss (write-in)
Michelle Bryant
Michelle Zahn
Mike Brox
Mike Gallagher
Mike Hammond
Mike Kuglitsch
Mike Mooney
Mike Rohrkaste
Monica Moorehead
Nada Elmikashfi
Nancy Lynn VanderMeer
Nancy Stencil
Nanette Bulebosh
Nate Zimdars
Neal Plotkin
Neil R. Kline
Nick Milroy
Nicki Vander Meulen
No Candidate
Orlando Owens
Ozell Cox
Patrick Hull
Patrick Snyder
Patrick Testin
Patty Schachtner
Paul Boucher (Write-in)
Paul Buhr
Paul McCreary
Paul Michael Weber
Paul Piotrowski
Paul Ryan
Paul Tittl
Pete Buttigieg
Pete Kohlhoff
Peter Theron
Peter W. Barca
Phillip N. Anderson
Phillip Anderson
Rachael Cabral-Guevara
Ramon Garcia (write-in)
Randy Bryce
Rebecca Clarke
Reese Wood
Richard Michael Turtenwald (Write-in)
Richard Pulcher
Richard Sarnwick
Rick Braun
Rick Cruz (Write-in)
Rick Gundrum
Rob Grover
Rob Hutton
Rob Ochoa
Rob Slamka
Rob Stafsholt
Rob Summerfield
Rob Swearingen
Robbie Hoffman (Write-in)
Robert Brooks
Robert L. Cowles
Robert R. Raymond
Robert W. Wirch
Robert Wittke
Roberta Thelen
Robin J. Vos
Robin Vos
Robyn Vining
Rocky Roque De La Fuente
Roger Polack
Roger Roth
Romaine Robert Quinn
Ron Johnson
Ron Kind
Ron Tusler
Ruben Velez
Russ Feingold
Ryan Cason (Write-in)
Ryan Peterson (write-in)
Ryan Sherley
Ryan Solen
SCATTERING
Samantha Kerkman
Samba Baldeh
Samuel Anderson
Sandra Ewald
Sara Rodriguez
Sarah Godlewski
Sarah Lloyd
Sarah Yacoub
Scott Allen
Scott Barker
Scott C. Soik
Scott Fitzgerald
Scott Gavin
Scott S. Krug
Scott Walker
Sean P. Duffy
Shae Sortwell
Shannon Zimmerman
Shaun Murphy-Lopez
Shelia Stubbs
Simon A. Moesch
Sondy Pope
Spencer Zimmerman
Staush Gruszynski
Steve Bobowski
Steve Doyle
Steve Kundert (write-in)
Steve Michael Johnson (Write In)
Steve Nass
Steve Toft
Steven Shevey
Sue Conley
Supreme Moore Omokunde
Sylvia Ortiz-Velez
Tammy Baldwin
Tawny Gustina
Terry Katsma
Terry Larson
Terry Lee
Terry Lyon
Theodore D. Kafkas
Thomas Harland
Thomas Leager (write-in)
Tim Carpenter
Tim Comer
Tim Miller
Tim Rogers
Timothy S. Ramthun
Tip McGuire
Tod Ohnstad
Todd Novak
Tom Hoefling
Tom Nelson
Tom Palzewicz
Tom Sieber
Tom Steyer
Tom Tiffany
Tomika S. Vukovic
Tony Evers
Tony Kurtz
Tony Lee (write-in)
Travis Hartwig
Travis Tranel
Treig E. Pronschinske
Tricia Zunker
Tucker Gretebeck
Tulsi Gabbard
Tyler August
Tyler E. Ruprecht
Tyler Vorpagel
Tyrone Cratic Williams
Uninstructed Delegate
Van H. Wanggaard
Veronica Diaz
Victoria Fueger
Walter Stewart
Warren Petryk
Wendy Gribben (write-in)
Wendy Sue Johnson
Will Leverson
William Henry Davis III
Wren Keturi
Joseph R. Biden
Don Blankenship
Jo Jorgensen
Brian Carroll
Write-in or Scattering
<<<<<<< HEAD
Timothy Lenartowski
Stephen W. Ratzlaff
President R19 Boddie
Mark Charles
Marc Adam Ciske
Leroy Brown
Kasey Wells
Kanye West
Joseph Connelly
Jean Bartz
Jade Simmons
Jacquelyn Rose Romando
Howie Hawkins
Gloria La Riva
Erin Schmidt
Dominic Jessy McClain
Dennis C. Walton
=======
André Jacque
>>>>>>> 0c45fbc7
<|MERGE_RESOLUTION|>--- conflicted
+++ resolved
@@ -27,10 +27,6 @@
 Andrew McKinney
 Andrew Yang
 Andrew Zuelke
-<<<<<<< HEAD
-AndrÃÂÃÂ© Jacque
-=======
->>>>>>> 0c45fbc7
 Andy Craig
 Angel C. Sanchez
 Ann Groves Lloyd
@@ -496,7 +492,6 @@
 Jo Jorgensen
 Brian Carroll
 Write-in or Scattering
-<<<<<<< HEAD
 Timothy Lenartowski
 Stephen W. Ratzlaff
 President R19 Boddie
@@ -514,6 +509,4 @@
 Erin Schmidt
 Dominic Jessy McClain
 Dennis C. Walton
-=======
 André Jacque
->>>>>>> 0c45fbc7
