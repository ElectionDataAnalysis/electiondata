--- conflicted
+++ resolved
@@ -14858,9 +14858,8 @@
 Emma Steele
 Deborah Rouse
 Crystal A. Henry
-<<<<<<< HEAD
-Brian Carroll (W/I)
-Abram Loeb (W/I)
+Brian Carroll (Write-In)
+Abram Loeb (Write-In)
 André Carson
 Al Gore
 Barack Obama
@@ -14870,9 +14869,4 @@
 Mitt Romney
 Other
 Ralph Nader
-John MCCain
-=======
-Brian Carroll (Write-In)
-Abram Loeb (Write-In)
-André Carson
->>>>>>> 9cf8afc3
+John MCCain