--- conflicted
+++ resolved
@@ -16,30 +16,16 @@
 		project_root = ui.get_project_root()
 		db_paramfile = ui.pick_paramfile()
 		db_name = ui.pick_database(project_root,db_paramfile)
-<<<<<<< HEAD
 		[dfile_d, enum_d, data_path] = ui.pick_datafile(project_root,sess)
-=======
-
->>>>>>> a8fa3ae9
 
 	else:
 		d = ui.config(section='election_anomaly',msg='Pick a parameter file.')
 		project_root = d['project_root']
 		db_paramfile = d['db_paramfile']
 		db_name = d['db_name']
-<<<<<<< HEAD
 		data_path = d['data_path']
 
-=======
-
-
-
-
-
-	#project_root = ui.get_project_root()
->>>>>>> a8fa3ae9
-
-	# initialize root widget for tkinter
+  # initialize root widget for tkinter
 	tk_root = tk.Tk()
 
 	# pick jurisdiction
