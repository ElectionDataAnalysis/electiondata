from configparser import ConfigParser

from election_anomaly import db_routines
from election_anomaly import db_routines as dbr
from election_anomaly.db_routines import create_cdf_db as db_cdf
from election_anomaly import munge_routines as mr
import pandas as pd
import numpy as np
import csv
from sqlalchemy.orm import sessionmaker
import os
from pathlib import Path
import ntpath
import re
import datetime
from election_anomaly import juris_and_munger as sf
import random
from tkinter import filedialog
from configparser import MissingSectionHeaderError


recognized_encodings = {'iso2022jp', 'arabic', 'cp861', 'csptcp154', 'shiftjisx0213', '950', 'IBM775',
						'IBM861', 'shift_jis', 'euc_jp', 'ibm1026', 'ascii', 'IBM437', 'EBCDIC-CP-BE',
						'csshiftjis', 'cp1253', 'jisx0213', 'latin', 'cp874', '861', 'windows-1255', 'cp1361',
						'macroman', 'ms950', 'iso-2022-jp-3', 'iso8859_14', 'cp949', 'utf_16', '932', 'cp737',
						'iso2022_jp_2004', 'ks_c-5601', 'iso-2022-kr', 'ms936', 'cp819', 'iso-8859-3', 'windows-1258',
						'csiso2022kr', 'iso-8859-2', 'iso2022_jp_ext', 'hz', 'iso-8859-13', 'IBM855', 'cp1140', '866',
						'862', 'iso2022jp-2004', 'cp1250', 'windows-1254', 'cp1258', 'gb2312-1980', '936', 'L6',
						'iso-8859-6', 'ms932', 'macgreek', 'cp154', 'big5-tw', 'maccentraleurope', 'iso-8859-7',
						'ks_x-1001', 'csbig5', 'cp1257', 'latin1', 'mac_roman', 'euckr', 'latin3', 'eucjis2004',
						'437', 'cp500', 'mac_latin2', 'CP-GR', 'IBM863', 'hz-gb-2312', 'iso2022jp-3', 'iso-8859-15',
						'koi8_r', 'sjisx0213', 'windows-1252', '850', 'cp855', 'windows1256', 'eucjisx0213', 'hkscs',
						'gb18030', 'iso-2022-jp-2004', 'L1', 'cyrillic-asian', 'iso2022jp-ext', 'cp1006', 'utf16',
						'iso2022_kr', 'iso2022jp-2', 'shiftjis', 'IBM037', 'gb2312-80', 'IBM500', '865', 'UTF-16BE',
						'IBM864', 'EBCDIC-CP-CH', 'iso-8859-4', 'cp856', 'iso2022_jp_1', 'eucjp', 'iso-2022-jp-1',
						'iso8859_3', 'gb18030-2000', 'cp860', 'mskanji', 'iso2022jp-1', 'iso-8859-8',
						'iso-2022-jp-ext', 'csiso58gb231280', 'shift_jis_2004', 'L2', 'ms1361', 'cp852', 'ms949',
						'IBM865', 'cp437', 'iso8859_4', 'iso8859_2', 'cp1255', 'euc_jisx0213', 'cp1252', 'macturkish',
						'iso8859_9', 'ptcp154', '949', 'cp864', 's_jisx0213', 'big5-hkscs', 'korean', 'iso2022_jp_2',
						'cp932', 'euc-cn', 'latin5', 'utf_8', 'ibm1140', 'cp862', 'euc_kr', 'iso8859_8', 'iso-8859-9',
						'utf8', 'cp1251', '863', 'cp850', 'cp857', 'greek', 'latin8', 'iso2022_jp_3', 'iso-8859-10',
						'big5hkscs', 'ms-kanji', 'iso2022kr', '646', 'iso8859_7', 'koi8_u', 'mac_greek',
						'windows-1251', 'cp775', 'IBM860', 'u-jis', 'iso-8859-5', 'us-ascii', 'maccyrillic',
						'IBM866', 'L3', 'sjis2004', 'cp1256', 'sjis_2004', '852', 'windows-1250', 'latin4',
						'cp037', 'shift_jisx0213', 'greek8', 'latin6', 'latin2', 'mac_turkish', 'IBM862', 'iso8859-1',
						'cp1026', 'IBM852', 'pt154', 'iso-2022-jp-2', 'ujis', '855', 'iso-8859-14', 'iso-2022-jp',
						'utf_16_be', 'chinese', 'maclatin2', 'U7', 'hzgb', 'iso8859_5', '857', 'IBM850', '8859',
						'gb2312', 'cp866', 'CP-IS', 'latin_1', 'L4', 'euccn', 'cyrillic', 'IBM424', 'cp863',
						'UTF-16LE', 'mac_cyrillic', 'iso8859_10', 'L8', 'IBM869', 'ksc5601', '860', 'iso2022_jp',
						'hz-gb', 'UTF', 'utf8ascii', 'utf_7', 'cp936', 'euc_jis_2004', 'iso-ir-58', 'csiso2022jp',
						'IBM039', 'eucgb2312-cn', 'cp950', 'iso8859_13', 'shiftjis2004', 'sjis', 'U8', 'cp1254',
						's_jis', 'gbk', 'hebrew', 'U16', 'big5', 'cp865', 'cp424', 'uhc', 'windows-1257', '869',
						'iso-8859-1', 'windows-1253', 'ksx1001', 'johab', 'IBM857', 'L5', 'iso8859_6', 'cp869',
						'cp875', 'mac_iceland', 'iso8859_15', 'maciceland', 'utf_16_le', 'EBCDIC-CP-HE',
						'ks_c-5601-1987'}


def get_project_root():
	p_root = os.getcwd().split('election_anomaly')[0]
	confirmed = False
	subdir_list = ['election_anomaly','jurisdictions','mungers']
	while not confirmed:
		missing = [x for x in subdir_list if x not in os.listdir(p_root)]
		print(f'\nSuggested project root directory is:\n\t{p_root}')
		if missing:
			print(f'The suggested directory does not contain required subdirectories {",".join(missing)}')
			new_pr = input(f'Designate a different project root (y/n)?\n')
			if new_pr == 'y':
				p_root = input(f'Enter absolute path of project root.\n')
			else:
				input('Add required subdirectories and hit return to continue.\n')
		elif input('Is this the correct project root (y/n)?\n') == 'y':
			confirmed = True
	return p_root


def pick_file_or_directory(description=None,mode=None):
	if not mode:
		print(f'No mode specified')
		return None
	elif mode not in ['file','directory']:
		print(f'Mode {mode} not recognized')
		return None
	else:
		if not description:
			description = f'the {mode}'
		print(f'Use the pop-up window to pick {description}.')
		directory = pick_path(mode=mode)
	return directory


def track_results_file(project_root,sess,results_file):
	filename = ntpath.basename(results_file)
	db_idx, datafile_record_d, datafile_enumeration_name_d, datafile_fk_name_d = pick_or_create_record(
		sess,project_root,'_datafile',known_info_d={'file_name':filename})
	# TODO typing url into debug window opens the web page; want it to just act like a string
	return [datafile_record_d, datafile_enumeration_name_d]


def pick_path(initialdir='~/',mode='file'):
	"""Creates pop-up window for user to choose a <mode>, starting from <initialdir>.
	Returns chosen file path or directory path (depending on <mode>"""

	while True:
		fpath = input(
			f'Enter path to {mode} (or hit return to use pop-up window to find it).\n').strip()
		if not fpath:
			print(f'Use pop-up window to pick your {mode}.')
			if mode == 'file':
				fpath = filedialog.askopenfilename(
					initialdir=initialdir,title=f"Select {mode}",
					filetypes=(("text files","*.txt"),("csv files","*.csv"),("ini files","*.ini"),("all files","*.*")))
			elif mode == 'directory':
				fpath = filedialog.askdirectory(initialdir=initialdir,title=f'Select {mode}')
			else:
				print(f'Mode {mode} not recognized')
				return None

			print(f'The {mode} you chose is:\n\t{fpath}')
			break
		elif (mode == 'file' and not os.path.isfile(fpath)) or (mode == 'directory' and not os.path.isdir(fpath)):
			print(f'This is not a {mode}: {fpath}\nTry again.')
		else:
			break
	return fpath


def pick_one(choices,return_col,item='row',required=False,max_rows=40):
	"""Returns index and <return_col> value of item chosen by user
	<choices> is a dataframe, unless <return_col> is None, in which case <choices>
	may be a list or a set"""

	if return_col is None:
		df = pd.DataFrame(np.array(list(choices)).transpose(),columns=[item])
		return_col = item
		choices = df  # regularizes 'choices.index[choice]' in return
	else:
		df = choices.copy()
		df.index = range(choices.shape[0])
	if df.empty:
		return None, None
	with pd.option_context('display.max_rows',max_rows,'display.max_columns',None):
		print(df)

	choice = -1  # guaranteed not to be in df.index

	while choice not in df.index:
		if not required:
			req_str=' (or nothing, if your choice is not on the list)'
		else:
			req_str=''
		choice_str = input(f'Enter the number of the desired {item}{req_str}:\n')
		if choice_str == '' and not required:
			return None,None
		else:
			try:
				choice = int(choice_str)
				if choice not in df.index:
					print(f'Enter an option from the leftmost column. Please try again.')
			except ValueError:
				print(f'You must enter a number{req_str}, then hit return. Please try again.')
	print(f'Chosen {item} is {df.loc[choice,return_col]}\n\n')

	return choices.index[choice], df.loc[choice,return_col]


def pick_paramfile(msg='Locate the parameter file for your postgreSQL database.'):
	print(msg)
	fpath= pick_path()
	return fpath


def show_sample(input_iter,items,condition,outfile='shown_items.txt',export_dir=None,export=False):
	print(f'There are {len(input_iter)} {items} that {condition}:')
	if len(input_iter) == 0:
		return
	if isinstance(input_iter,pd.DataFrame):
		st = input_iter.to_csv(sep='\t').split('\n')
	else:
		st = list(input_iter)
	st.sort()

	if len(st) < 11:
		show_list = st
	else:
		print('(sample)')
		show_list = random.sample(st,10)
		show_list.sort()
	for r in show_list:
		print(r)
	if len(st) > 10:
		show_all = input(f'Show all {len(st)} {items} that {condition} (y/n)?\n')
		if show_all == 'y':
			for r in st:
				print(f'{r}')
	if export:
		if export_dir is None:
			export_dir = input(f'Export all {len(st)} {items} that {condition}? If so, enter directory for export.'
						f'Existing file will be overwritten.\n'
						f'(Current directory is {os.getcwd()})\n')
		if os.path.isdir(export_dir):
			export = input(f'Export all {len(st)} {items} that {condition} to {outfile} (y/n)?\n')
			if export == 'y':
				with open(os.path.join(export_dir,outfile),'w') as f:
					f.write('\n'.join(st))
				print(f'{items} exported to {os.path.join(export_dir,outfile)}')
		elif export_dir != '':
			print(f'Directory {export_dir} does not exist.')
	return


def pick_juris_from_filesystem(project_root,juriss_dir='jurisdictions',juris_name=None,check_files=False):
	"""Returns a State object.
	If <jurisdiction_name> is given, this just initializes based on info
	in the folder with that name; """

	path_to_jurisdictions = os.path.join(project_root,juriss_dir)
	# if no jurisdiction name provided, ask user to pick from file system
	if juris_name is None:
		# ask user to pick from the available ones
		print('Pick the filesystem directory for your jurisdiction.')
		choice_list = [x for x in os.listdir(path_to_jurisdictions) if
					os.path.isdir(os.path.join(path_to_jurisdictions,x))]
		juris_idx,juris_name = pick_one(choice_list,None,item='jurisdiction')

		# if nothing picked, ask user for alphanumeric name and create necessary files
		if not juris_idx:
			juris_name = get_alphanumeric_from_user('Enter a directory name for your jurisdiction files.')
			juris_path = os.path.join(path_to_jurisdictions,juris_name)
			sf.ensure_jurisdiction_files(juris_path,project_root)
		elif check_files:
			juris_path = os.path.join(path_to_jurisdictions,juris_name)
			sf.ensure_jurisdiction_files(juris_path,project_root)
		else:
			print(
				f'WARNING: if necessary files are missing from the directory {juris_name},\nsystem may fail.')
	else:
		if check_files:
			juris_path = os.path.join(path_to_jurisdictions,juris_name)
			sf.ensure_jurisdiction_files(juris_path,project_root)
		else:
			print(
				f'WARNING: if necessary files are missing from the directory {juris_name},\nsystem may fail.')

	# initialize the jurisdiction
	ss = sf.Jurisdiction(juris_name,path_to_jurisdictions)
	return ss


def find_dupes(df):
	dupes_df = df[df.duplicated()].drop_duplicates(keep='first')
	deduped = df.drop_duplicates(keep='first')
	return dupes_df, deduped


def pick_munger(mungers_dir='mungers',project_root=None,session=None,munger_name=None):
	error = sf.ensure_munger_files(munger_name,project_root=project_root)

	munger_path = os.path.join(mungers_dir,munger_name)
<<<<<<< HEAD
	if not error:
		munger = sf.Munger(munger_path,project_root=project_root,check_files=False)
		#munger_error is None unless internal inconsistency found
		munger_error = munger.check_against_self()
		return munger, munger_error
	else:
		return None, error
=======
	munger = sf.Munger(munger_path,project_root=project_root)
	munger.check_against_self()
	return munger
>>>>>>> edbacdf0


def pick_or_create_record(sess,project_root,element,known_info_d=None):
	"""User picks record from database if exists.
	Otherwise user picks from file system if exists.
	Otherwise user enters all relevant info.
	Store record in file system and/or db if new
	Return index of record in database"""
	if not known_info_d:
		known_info_d = {}

	storage_dir = os.path.join(project_root,'db_records_entered_by_hand')
	# pick from database if possible
	db_idx, db_style_record = pick_record_from_db(sess,element,known_info_d=known_info_d)

	# if not from db
	if db_idx is None:
		# pick from file_system
		fs_idx, file_style_record = pick_record_from_file_system(storage_dir,element,known_info_d=known_info_d)
		# if not from file_system
		if fs_idx is None:
			# have user enter record
			db_style_record, enum_plaintext_dict, fk_plaintext_dict = get_record_info_from_user(
				sess,element,known_info_d=known_info_d)
			# save to db
			[db_idx, db_style_record, enum_plaintext_dict, fk_plaintext_dict,changed] = dbr.save_one_to_db(
				sess,element,db_style_record)
			# save to file system
			save_record_to_filesystem(storage_dir,element,db_style_record,enum_plaintext_dict)
		# if found in file system
		else:
			try:
				db_style_record = mr.db_record_from_file_record(sess,element,file_style_record)
				db_idx,db_style_record,enum_plaintext_dict,fk_plaintext_dict, changed = dbr.save_one_to_db(
					sess,element,db_style_record)
			except KeyError as e:
				print(e)
				input(
					f'Perhaps the file {element}.txt in {storage_dir} does not have all fields '
					f'required by the corresponding database table.\n'
					f'Revise {element}.txt and hit return to continue.')
				db_idx,db_style_record,enum_plaintext_dict,fk_plaintext_dict = pick_or_create_record(
					sess,project_root,element,known_info_d=known_info_d)
	# if picked from db
	else:
		enum_plaintext_dict = mr.enum_plaintext_dict_from_db_record(sess,element,db_style_record)
		fk_plaintext_dict = mr.fk_plaintext_dict_from_db_record(
			sess,element,db_style_record,excluded=enum_plaintext_dict.keys())
	return db_idx, db_style_record, enum_plaintext_dict, fk_plaintext_dict


def pick_record_from_db(sess,element,known_info_d=None,required=False,db_idx=None):
	"""Get id and info from database, if it exists.
	If <db_idx> is passed, return that index and a dictionary with the rest of the record"""
	if not known_info_d:
		known_info_d = {}

	element_df = pd.read_sql_table(element,sess.bind,index_col='Id')
	if element_df.empty:
		return None,None
	elif db_idx:
		return db_idx, element_df.loc[db_idx].to_dict()

	# add columns for plaintext of any enumerations
	# FIXME also add columns for foreign key plaintext
	enums = dbr.read_enums_from_db_table(sess,element)
	element_enhanced_df = element_df.copy()
	for e in enums:
		e_df = pd.read_sql_table(e,sess.bind,index_col='Id')
		element_enhanced_df = mr.enum_col_from_id_othertext(element_enhanced_df,e,e_df,drop_old=False)

	# filter by known_info_d
	d = {k:v for k,v in known_info_d.items() if k in element_enhanced_df.columns}
	filtered = element_enhanced_df.loc[(element_enhanced_df[list(d)] == pd.Series(d)).all(axis=1)]
	# TODO if filtered is empty, offer all
	if filtered.empty:
		print('Nothing meets the filter criteria. Unfiltered options will be offered.')
		filtered = element_enhanced_df

	print(f'Pick the {element} record from the database:')
	name_field = db_routines.get_name_field(element)
	element_idx, values = pick_one(filtered,name_field,element)
	if element_idx in element_df.index:
		d = dict(element_df.loc[element_idx])
	else:
		d = None
	if required and element_idx is None:
		# offer to filter by available enumerations
		enum_list = [x for x in dbr.get_enumerations(sess,element) if x not in known_info_d]
		if len(enum_list) == 0:
			print('No more filters available. You must choose from this list')
			element_idx, d = pick_record_from_db(sess,element,known_info_d=known_info_d)
		else:
			while element_idx is None and len(enum_list) > 0:
				e = enum_list[0]
				e_filter = input(f'Filter by {e} (y/n)?\n')
				if e_filter == 'y':
					known_info_d[f'{e}_Id'],known_info_d[f'Other{e}'],known_info_d[e] = pick_enum(sess,e)
					element_idx, d = pick_record_from_db(sess,element,known_info_d=known_info_d,required=True)
				enum_list.remove(e)

	return element_idx, d


def pick_enum(sess,e):
	e_df = pd.read_sql_table(e,sess.bind,index_col='Id')
	e_idx,e_plaintext = pick_one(e_df,'Txt',item=e,required=True)
	if e_plaintext == 'other':
		# get plaintext from user
		while e_plaintext in ['','other']:
			e_plaintext = get_alphanumeric_from_user(
				f'Enter the value for {e}, which cannot be empty and cannot be \'other\'',allow_hyphen=True)
		e_othertext = e_plaintext
	else:
		e_othertext = ''
	return e_idx,e_othertext,e_plaintext


def pick_record_from_file_system(storage_dir,table,known_info_d=None):
	""" Looks for record in file system.
	Returns a file-style <record> (with enums as plaintext).
	If no record found, <idx> is none;
	otherwise value of <idx> is irrelevant."""
	# initialize to keep syntax-checker happy
	filtered_file = None
	if not known_info_d:
		known_info_d = {}
	name_field = dbr.get_name_field(table)

	# identify/create the directory for storing individual records in file system
	if not os.path.isdir(storage_dir):
		os.makedirs(storage_dir)
	# read any info from <table>'s file within that directory
	storage_file = os.path.join(storage_dir,f'{table}.txt')
	if os.path.isfile(storage_file):
		from_file = pd.read_csv(storage_file,sep='\t')
		if not from_file.empty:
			# filter via known_info_d
			filtered_file = from_file.loc[(from_file[list(known_info_d)] == pd.Series(known_info_d)).all(axis=1)]
		else:
			filtered_file = from_file
		print(f'Pick a record from {table} list in file system:')
		idx, file_style_record = pick_one(filtered_file,name_field)
	else:
		idx, file_style_record = None, None
	if idx is not None:
		file_style_record = dict(filtered_file.loc[idx])
	else:
		file_style_record = None
	return idx, file_style_record


def save_record_to_filesystem(storage_dir,table,user_record,enum_plain_text_values):
	# identify/create the directory for storing individual records in file system
	for e in enum_plain_text_values.keys():
		user_record[e] = enum_plain_text_values[e]  # add plain text
		user_record.remove(f'{e}_Id')  # remove Id
		user_record.remove(f'Other{e}')  # remove other text

	if not os.path.isdir(storage_dir):
		os.makedirs(storage_dir)

	storage_file = os.path.join(storage_dir,f'{table}.txt')
	if os.path.isfile(storage_file):
		records = pd.read_csv(storage_file,sep='\t')
	else:
		# create empty, with all cols of from_db except Id
		records = pd.DataFrame([],columns=user_record.keys())
	records.append(user_record,ignore_index=True)
	records.to_csv(storage_file,sep='\t',index=False)
	return


def get_datatype(df,c):
	"""Kludge to get datatype"""
	if df.dtypes[c] in [np.dtype('M8[ns]'),np.dtype('datetime64')]:
		datatype_string = 'Date'
	elif df.dtypes[c] in [np.dtype('int64')]:
		datatype_string = 'Int'
	elif df.dtypes[c] in [np.object]:
		datatype_string = 'String'
	else:
		print(f'Datatype {df.dtypes[c]} not recognized. To fix this error, alter code in the `get_datatype` function.')
		datatype_string = None
	return datatype_string


def get_record_info_from_user(sess,element,known_info_d={},mode='database'):
	"""Collect new record info from user, with chance to confirm.
	For each enumeration, translate the user's plaintext input into id/othertext.

	Return the corresponding record (id/othertext only) and an enumeration-value
	dictionary. Depending on <mode> ('database', 'filesystem' or 'database_and_filesystem'),
	returns enum plaintext, or enum id/othertext pairs, or both.
	"""

	# read existing info from db
	all_from_db = pd.read_sql_table(element,sess.bind,index_col='Id')
	# initialize <show_user_cols>
	db_cols = list(all_from_db.columns)  # note: does not include 'Id'
	show_user_cols=db_cols.copy()

	# initialize value dictionaries to be returned
	enum_val = fk_val = new = {}
	enum_list = dbr.get_enumerations(sess,element)
	fk_df = dbr.get_foreign_key_df(sess,element)

	# get enumeration tables from db
	e_df = {}
	for e in enum_list:
		e_df[e] = pd.read_sql_table(e,sess.bind,index_col='Id')

	# add cols to all_from_db for showing user and update show_user_cols
	for e in enum_list:
		all_from_db = mr.enum_col_from_id_othertext(all_from_db,e,e_df[e],drop_old=False)
		show_user_cols.append(e)
		show_user_cols.remove(f'{e}_Id')
		show_user_cols.remove(f'Other{e}')
	for i,r in fk_df.iterrows():
		# exclude foreign ids pointing to enumerations
		if i[:-3] not in enum_list:
			all_from_db = dbr.add_foreign_key_name_col(
				sess,all_from_db,r['foreign_column_name'],r['foreign_table_name'],drop_old=False)
			show_user_cols.append(i[:-3])
			show_user_cols.remove(i)

	# collect and confirm info from user
	unconfirmed = True
	while unconfirmed:
		# solicit info from user and store values for db insertion
		new = {}
		print(f'Enter info for new {element} record.')
		for c in db_cols:
			# define new[c] if value is known
			if c in known_info_d.keys():
				new[c] = known_info_d[c]

			# if c is an enumeration Id
			if c[-3:] == '_Id' and c[:-3] in enum_list:
				c_plain = c[:-3]
				# if plaintext of enumeration is known
				if c_plain in new.keys():
					new[c], new[f'Other{c_plain}'] = mr.enum_value_to_id_othertext(e_df[c],new[c_plain])
				# if id/othertext of enumeration is known
				elif f'{c}_Id' in new.keys() and f'Other{c}' in new.keys():
					new[c] = mr.enum_value_from_id_othertext(e_df[c],new[f'{c}_Id'],new[f'Other{c}'])
				# otherwise
				else:
					new[c], new[f'Other{c_plain}'], new[c_plain] = pick_enum(sess,c_plain)
			# if c is an Other<enumeration>, new value was defined in loop through enum_list
			elif c[:5] == 'Other' and c[5:] in enum_list:
				pass
			# if c is a foreign key (and not an enumeration)
			elif c in fk_df.index:
				# if foreign key id is known
				c_plain = c[:-3]
				if c in new.keys():
					new[c_plain] = dbr.name_from_id(sess,fk_df.loc[c,'foreign_table_name'],new[c])
				# if foreign key plaintext is known
				elif c_plain in new.keys():
					new[c] = dbr.name_to_id(sess,fk_df.loc[c,'foreign_table_name'],new[c_plain])
				# otherwise
				else:
					print(f'Specify the {fk_df.loc[c,"foreign_table_name"]} for this {element}')
					idx, db_record = pick_record_from_db(sess,fk_df.loc[c,'foreign_table_name'],required=True)
					new[c_plain] = db_record[dbr.get_name_field(fk_df.loc[c,'foreign_table_name'])]
					# TODO pull from DB info about whether the foreign key is required
					new[c] = dbr.name_to_id(sess,fk_df.loc[c,'foreign_table_name'],new[c_plain])
			else:
				new[c] = enter_and_check_datatype(f'Enter the {c}',get_datatype(all_from_db,c))

		# present to user for confirmation
		entry = '\n\t'.join([f'{k}:\t{new[k]}' for k in show_user_cols])
		confirm = input(f'Confirm entry:\n\t{entry}\nIs this correct (y/n)?\n')
		if confirm == 'y':
			unconfirmed = False

	# get db_record, enum_val, fk_val
	db_record = {k:new[k] for k in db_cols}
	enum_val = {e:new[e] for e in enum_list}
	fk_val = {k[:-3]:new[k[:-3]] for k in fk_df.index}
	show_user = {k:new[k] for k in show_user_cols}

	if mode == 'database':
		return db_record, enum_val, fk_val
	elif mode == 'filesystem':
		return show_user, enum_val, fk_val
	elif mode == 'database_and_filesystem':
		return {**db_record,**show_user},enum_val, fk_val
	else:
		print(f'Mode {mode} not recognized.')
		return None, None, None


def check_datatype(answer,datatype):
	"""Datatype is typically 'Integer', 'String', 'Date' or 'Encoding'"""
	good = False
	if datatype == 'Date':
		default = datetime.datetime.today().date()
		try:
			answer = datetime.datetime.strptime(answer,'%Y-%m-%d').date()
			good = True
		except ValueError:
			use_default = input(f'Answer not recognized as {datatype}. Use default value of {default} (y/n)?\n')
			if use_default == 'y':
				answer = default
				good = True
			else:
				print('You need to enter a date in the form \'2018-11-06\'.')
		# express date as string, e.g., 2020-05-23
		answer = f'{answer}'
	elif datatype == 'Integer':
		try:
			int(answer)
			good = True
		except ValueError:
			print('You need to enter an integer.')
	else:
		# Nothing to check for String datatype
		good = True
	return good, answer


def enter_and_check_datatype(question,datatype):
	answer = input(f'{question}')
	good = False
	while not good:
		good,answer = check_datatype(answer,datatype)
		if not good:
			answer = input('Try again:\n')
	return answer


def read_datafile(munger,f_path):
	if munger.file_type in ['txt','csv']:
		kwargs = {'encoding':munger.encoding,'quoting':csv.QUOTE_MINIMAL,'header':list(range(munger.header_row_count)),
			'thousands':munger.thousands_separator}
		if munger.file_type == 'txt':
			kwargs['sep'] = '\t'
		df = pd.read_csv(f_path,**kwargs)

	elif munger.file_type in ['xls','xlsx']:
		df = pd.read_excel(f_path,dtype=str,thousands=munger.thousands_separator)
	else:
		raise mr.MungeError(f'Unrecognized file_type in munger: {munger.file_type}')
	return df


def new_datafile(session,munger,raw_path,project_root=None,juris=None):
	"""Guide user through process of uploading data in <raw_file>
	into common data format.
	Assumes cdf db exists already"""
	if not project_root:
		get_project_root()
	if not juris:
		juris = pick_juris_from_filesystem(
			project_root,juriss_dir='jurisdictions')
	raw = read_datafile(munger,raw_path)
	count_columns_by_name = [raw.columns[x] for x in munger.count_columns]

	raw = mr.clean_raw_df(raw,munger)
	# NB: info_cols will have suffix added by munger

	# check jurisdiction against raw results file, adapting jurisdiction files as necessary
	check_juris = input(f'Check jurisdiction {juris.short_name} against raw results (y/n)?\n')
	if check_juris == 'y':
		if juris.check_against_raw_results(raw,munger,count_columns_by_name):
			# if jurisdction changed, load to db
			juris.load_juris_to_db(session,project_root)

	mr.raw_elements_to_cdf(session,project_root,juris,munger,raw,count_columns_by_name)
	print(f'Datafile contents uploaded to database {session.bind.engine}')
	return


def pick_or_create_directory(root_path,d_name):
	allowed = re.compile(r'^\w+$')
	while not os.path.isdir(os.path.join(root_path,d_name)):
		print(f'No subdirectory {d_name} in {root_path}. Here are the existing subdirectories:')
		idx, d_name = pick_one(os.listdir(root_path),None,'directory')
		if idx is None:
			d_name = ''
			while not allowed.match(d_name):
				d_name = get_alphanumeric_from_user('Enter subdirectory name (alphanumeric and underscore only)')
			full_path = os.path.join(root_path,d_name)
			confirm = input(f'Confirm creation of directory (y/n)?\n{full_path}\n')
			if confirm:
				Path(full_path).mkdir(parents=True,exist_ok=True)
	return d_name


def get_alphanumeric_from_user(request,allow_hyphen=False):
	# specify regex
	if allow_hyphen:
		alpha = re.compile('^[\w\-]+$')
	else:
		alpha = re.compile('^\w+$')

	good = False
	s = input(f'{request}\n')
	while not good:
		if alpha.match(s):
			good = True
		else:
			s = input('Answer needs to be alphanumeric. Please try again.\n')
	return s


def config(filename=None, section='postgresql',msg='Pick parameter file for connecting to the database'):
	"""
	Creates a parameter dictionary <d> from the section <section> in <filename>
	default section is info needed to log into our db
	"""
	d = {}
	if not filename:
		# if parameter file is not provided, ask for it
		# initialize root widget for tkinter
		filename = pick_paramfile(msg=msg)

	# create a parser
	parser = ConfigParser()
	# read config file

	try:
		parser.read(filename)
	except MissingSectionHeaderError as e:
		print(e)
		d = config(filename=None,section=section)
		return d

	# get section, default to postgresql
	if parser.has_section(section):
		params = parser.items(section)
		for param in params:
			d[param[0]] = param[1]
	else:
		print(f'Section {section} not found in the {filename} file. Try again.')
		d = config(section=section,msg=msg)
	return d


def report_problems(problems,msg='There are problems'):
	"""<problems> is a text list of problems to be reported to user"""
	prob_str = '\n\t'.join(problems)
	print(f'{msg}:\n\t{prob_str}\n')
	return


def get_runtime_parameters(keys, param_file=None):
	d = {}
	missing_params = {'missing':[]}

	parser = ConfigParser()
	if param_file:
		filename = param_file
	else:
		filename = 'run_time.par'
	parser.read(filename)

	for k in keys:
		try:
			d[k] = parser['election_anomaly'][k]
		except KeyError:
			missing_params['missing'].append(k)

	if len(missing_params['missing']) == 0:
		missing_params = None

	return d, missing_params<|MERGE_RESOLUTION|>--- conflicted
+++ resolved
@@ -257,7 +257,7 @@
 	error = sf.ensure_munger_files(munger_name,project_root=project_root)
 
 	munger_path = os.path.join(mungers_dir,munger_name)
-<<<<<<< HEAD
+
 	if not error:
 		munger = sf.Munger(munger_path,project_root=project_root,check_files=False)
 		#munger_error is None unless internal inconsistency found
@@ -265,11 +265,6 @@
 		return munger, munger_error
 	else:
 		return None, error
-=======
-	munger = sf.Munger(munger_path,project_root=project_root)
-	munger.check_against_self()
-	return munger
->>>>>>> edbacdf0
 
 
 def pick_or_create_record(sess,project_root,element,known_info_d=None):
