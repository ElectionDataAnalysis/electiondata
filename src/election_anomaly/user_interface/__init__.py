from configparser import ConfigParser
from election_anomaly import munge as m
import pandas as pd
from pandas.errors import ParserError, ParserWarning
import numpy as np
import csv
from sqlalchemy.orm import sessionmaker
import os
from pathlib import Path
import ntpath
import re
import datetime
from election_anomaly import juris_and_munger as jm
import random
from tkinter import filedialog
from configparser import MissingSectionHeaderError


recognized_encodings = {
    "iso2022jp",
    "arabic",
    "cp861",
    "csptcp154",
    "shiftjisx0213",
    "950",
    "IBM775",
    "IBM861",
    "shift_jis",
    "euc_jp",
    "ibm1026",
    "ascii",
    "IBM437",
    "EBCDIC-CP-BE",
    "csshiftjis",
    "cp1253",
    "jisx0213",
    "latin",
    "cp874",
    "861",
    "windows-1255",
    "cp1361",
    "macroman",
    "ms950",
    "iso-2022-jp-3",
    "iso8859_14",
    "cp949",
    "utf_16",
    "932",
    "cp737",
    "iso2022_jp_2004",
    "ks_c-5601",
    "iso-2022-kr",
    "ms936",
    "cp819",
    "iso-8859-3",
    "windows-1258",
    "csiso2022kr",
    "iso-8859-2",
    "iso2022_jp_ext",
    "hz",
    "iso-8859-13",
    "IBM855",
    "cp1140",
    "866",
    "862",
    "iso2022jp-2004",
    "cp1250",
    "windows-1254",
    "cp1258",
    "gb2312-1980",
    "936",
    "L6",
    "iso-8859-6",
    "ms932",
    "macgreek",
    "cp154",
    "big5-tw",
    "maccentraleurope",
    "iso-8859-7",
    "ks_x-1001",
    "csbig5",
    "cp1257",
    "latin1",
    "mac_roman",
    "euckr",
    "latin3",
    "eucjis2004",
    "437",
    "cp500",
    "mac_latin2",
    "CP-GR",
    "IBM863",
    "hz-gb-2312",
    "iso2022jp-3",
    "iso-8859-15",
    "koi8_r",
    "sjisx0213",
    "windows-1252",
    "850",
    "cp855",
    "windows1256",
    "eucjisx0213",
    "hkscs",
    "gb18030",
    "iso-2022-jp-2004",
    "L1",
    "cyrillic-asian",
    "iso2022jp-ext",
    "cp1006",
    "utf16",
    "iso2022_kr",
    "iso2022jp-2",
    "shiftjis",
    "IBM037",
    "gb2312-80",
    "IBM500",
    "865",
    "UTF-16BE",
    "IBM864",
    "EBCDIC-CP-CH",
    "iso-8859-4",
    "cp856",
    "iso2022_jp_1",
    "eucjp",
    "iso-2022-jp-1",
    "iso8859_3",
    "gb18030-2000",
    "cp860",
    "mskanji",
    "iso2022jp-1",
    "iso-8859-8",
    "iso-2022-jp-ext",
    "csiso58gb231280",
    "shift_jis_2004",
    "L2",
    "ms1361",
    "cp852",
    "ms949",
    "IBM865",
    "cp437",
    "iso8859_4",
    "iso8859_2",
    "cp1255",
    "euc_jisx0213",
    "cp1252",
    "macturkish",
    "iso8859_9",
    "ptcp154",
    "949",
    "cp864",
    "s_jisx0213",
    "big5-hkscs",
    "korean",
    "iso2022_jp_2",
    "cp932",
    "euc-cn",
    "latin5",
    "utf_8",
    "ibm1140",
    "cp862",
    "euc_kr",
    "iso8859_8",
    "iso-8859-9",
    "utf8",
    "cp1251",
    "863",
    "cp850",
    "cp857",
    "greek",
    "latin8",
    "iso2022_jp_3",
    "iso-8859-10",
    "big5hkscs",
    "ms-kanji",
    "iso2022kr",
    "646",
    "iso8859_7",
    "koi8_u",
    "mac_greek",
    "windows-1251",
    "cp775",
    "IBM860",
    "u-jis",
    "iso-8859-5",
    "us-ascii",
    "maccyrillic",
    "IBM866",
    "L3",
    "sjis2004",
    "cp1256",
    "sjis_2004",
    "852",
    "windows-1250",
    "latin4",
    "cp037",
    "shift_jisx0213",
    "greek8",
    "latin6",
    "latin2",
    "mac_turkish",
    "IBM862",
    "iso8859-1",
    "cp1026",
    "IBM852",
    "pt154",
    "iso-2022-jp-2",
    "ujis",
    "855",
    "iso-8859-14",
    "iso-2022-jp",
    "utf_16_be",
    "chinese",
    "maclatin2",
    "U7",
    "hzgb",
    "iso8859_5",
    "857",
    "IBM850",
    "8859",
    "gb2312",
    "cp866",
    "CP-IS",
    "latin_1",
    "L4",
    "euccn",
    "cyrillic",
    "IBM424",
    "cp863",
    "UTF-16LE",
    "mac_cyrillic",
    "iso8859_10",
    "L8",
    "IBM869",
    "ksc5601",
    "860",
    "iso2022_jp",
    "hz-gb",
    "UTF",
    "utf8ascii",
    "utf_7",
    "cp936",
    "euc_jis_2004",
    "iso-ir-58",
    "csiso2022jp",
    "IBM039",
    "eucgb2312-cn",
    "cp950",
    "iso8859_13",
    "shiftjis2004",
    "sjis",
    "U8",
    "cp1254",
    "s_jis",
    "gbk",
    "hebrew",
    "U16",
    "big5",
    "cp865",
    "cp424",
    "uhc",
    "windows-1257",
    "869",
    "iso-8859-1",
    "windows-1253",
    "ksx1001",
    "johab",
    "IBM857",
    "L5",
    "iso8859_6",
    "cp869",
    "cp875",
    "mac_iceland",
    "iso8859_15",
    "maciceland",
    "utf_16_le",
    "EBCDIC-CP-HE",
    "ks_c-5601-1987",
}


def pick_path(initialdir="~/", mode="file"):
    """Creates pop-up window for user to choose a <mode>, starting from <initialdir>.
    Returns chosen file path or directory path (depending on <mode>"""

    while True:
        fpath = input(
            f"Enter path to {mode} (or hit return to use pop-up window to find it).\n"
        ).strip()
        if not fpath:
            print(f"Use pop-up window to pick your {mode}.")
            if mode == "file":
                fpath = filedialog.askopenfilename(
                    initialdir=initialdir,
                    title=f"Select {mode}",
                    filetypes=(
                        ("text files", "*.txt"),
                        ("csv files", "*.csv"),
                        ("ini files", "*.ini"),
                        ("all files", "*.*"),
                    ),
                )
            elif mode == "directory":
                fpath = filedialog.askdirectory(
                    initialdir=initialdir, title=f"Select {mode}"
                )
            else:
                print(f"Mode {mode} not recognized")
                return None

            print(f"The {mode} you chose is:\n\t{fpath}")
            break
        elif (mode == "file" and not os.path.isfile(fpath)) or (
            mode == "directory" and not os.path.isdir(fpath)
        ):
            print(f"This is not a {mode}: {fpath}\nTry again.")
        else:
            break
    return fpath


def pick_paramfile(msg="Locate the parameter file for your postgreSQL database."):
    print(msg)
    fpath = pick_path()
    return fpath


def get_params_to_read_results(d: dict, results_file, munger_name) -> (dict, list):
    kwargs = d
    if results_file:
        kwargs["results_file"] = results_file
    if munger_name:
        kwargs["munger_name"] = munger_name
    missing = [
        x for x in ["results_file", "munger_name", "project_root"] if kwargs[x] is None
    ]
    return kwargs, missing


def read_results(params, error: dict) -> (pd.DataFrame, jm.Munger, dict):
    """Reads results (appending '_SOURCE' to the columns)
    and initiates munger. <params> must include these keys:
    'project_root', 'munger_name', 'results_file'"""
    if "aux_data_dir" in params.keys():
        aux_data_dir = params["aux_data_dir"]
    else:
        aux_data_dir = None
    mu = jm.Munger(
        os.path.join(params["project_root"], "mungers", params["munger_name"]),
        aux_data_dir=aux_data_dir,
        project_root=params["project_root"],
    )
    wr, error = read_combine_results(
        mu, params["results_file"], params["project_root"], error
    )
    wr.columns = [f"{x}_SOURCE" for x in wr.columns]
    return wr, mu, error


def pick_juris_from_filesystem(juris_path, project_root, check_files=False):
    """Returns a State object. <juris_path> is the path to the directory containing the
    defining files for the particular jurisdiction.
    """

    missing_values = {}

    if check_files:
        missing_values = jm.ensure_jurisdiction_dir(juris_path, project_root)

    # initialize the jurisdiction
    if missing_values:
        ss = None
    else:
        ss = jm.Jurisdiction(juris_path)
    return ss, missing_values


def find_dupes(df):
<<<<<<< HEAD
    dupes_df = df[df.duplicated()].drop_duplicates(keep="first")
    deduped = df.drop_duplicates(keep="first")
    return dupes_df, deduped


def pick_munger(mungers_dir="mungers", project_root=None, munger_name=None):
    munger_path = os.path.join(project_root, mungers_dir, munger_name)
    error = jm.ensure_munger_files(munger_path, project_root=project_root)

    munger_path = os.path.join(mungers_dir, munger_name)

    if not error:
        munger = jm.Munger(munger_path, project_root=project_root, check_files=False)
        # munger_error is None unless internal inconsistency found
        munger_error = munger.check_against_self()
        return munger, munger_error
    else:
        return None, error


def read_single_datafile(
    munger: jm.Munger, f_path: str, err: dict
) -> [pd.DataFrame, dict]:
    try:
        dtype = {c: str for c in munger.field_list}
        kwargs = {"thousands": munger.thousands_separator, "dtype": dtype}

        if munger.field_name_row is None:
            kwargs["header"] = None
            kwargs["names"] = munger.field_names_if_no_field_name_row
        else:
            kwargs["header"] = list(range(munger.header_row_count))

        if munger.file_type in ["txt", "csv"]:
            kwargs["encoding"] = munger.encoding
            kwargs["quoting"] = csv.QUOTE_MINIMAL
            kwargs["index_col"] = None
            if munger.file_type == "txt":
                kwargs["sep"] = "\t"
            df = pd.read_csv(f_path, **kwargs)
        elif munger.file_type in ["xls", "xlsx"]:
            df = pd.read_excel(f_path, **kwargs)
        else:
            e = f"Unrecognized file_type in munger: {munger.file_type}"
            add_error(err, "format.txt", e)
            df = pd.DataFrame()
        if df.empty:
            e = f"Nothing read from datafile; file type {munger.file_type} may be inconsistent, or datafile may be empty."
            add_error(err, "format.txt", e)
        else:
            df = m.generic_clean(df)
            err = jm.check_results_munger_compatibility(munger, df, err)
        return [df, err]
    except UnicodeDecodeError as ude:
        e = f"Encoding error. Datafile not read completely.\n{ude}"
    except ParserError as pe:
        # DFs have trouble comparing against None. So we return an empty DF and
        # check for emptiness below as an indication of an error.
        e = f"Error parsing results file.\n{pe}"
    add_error(err, "datafile_error", e)
    return [pd.DataFrame(), err]


def read_combine_results(
    mu: jm.Munger, results_file, project_root, err, aux_data_dir=None
):
    try:
        working, err = read_single_datafile(mu, results_file, err)
    except Exception as exc:
        e = f"Exception while reading file {results_file}: {exc}"
        add_error(err, "datafile", e)
    if [k for k in err.keys() if err[k] != None]:
        return pd.DataFrame(), err
    else:
        working = m.cast_cols_as_int(working, mu.count_columns, mode="index")

        # merge with auxiliary files (if any)
        if aux_data_dir is not None:
            # get auxiliary data (includes cleaning and setting (multi-)index of primary key column(s))
            aux_data, err = mu.get_aux_data(
                aux_data_dir, err, project_root=project_root
            )
            for abbrev, r in mu.aux_meta.iterrows():
                # cast foreign key columns of main results file as int if possible
                foreign_key = r["foreign_key"].split(",")
                working = m.cast_cols_as_int(working, foreign_key)
                # rename columns
                col_rename = {
                    f"{c}": f"{abbrev}[{c}]" for c in aux_data[abbrev].columns
                }
                # merge auxiliary info into <working>
                a_d = aux_data[abbrev].rename(columns=col_rename)
                working = working.merge(
                    a_d, how="left", left_on=foreign_key, right_index=True
                )

    return working, err
=======
	dupes_df = df[df.duplicated()].drop_duplicates(keep='first')
	deduped = df.drop_duplicates(keep='first')
	return dupes_df, deduped


def pick_munger(mungers_dir='mungers',project_root=None, munger_name=None):
	munger_path = os.path.join(project_root,mungers_dir,munger_name)
	error = jm.ensure_munger_files(munger_path,project_root=project_root)

	munger_path = os.path.join(mungers_dir,munger_name)

	if not error:
		munger = jm.Munger(munger_path, project_root=project_root,check_files=False)
		#munger_error is None unless internal inconsistency found
		munger_error = munger.check_against_self()
		return munger, munger_error
	else:
		return None, error


def read_single_datafile(munger: jm.Munger, f_path: str, err: dict) -> [pd.DataFrame, dict]:
	try:
		dtype = {c: str for c in munger.field_list}
		kwargs = {'thousands': munger.thousands_separator, 'dtype': dtype}

		if munger.field_name_row is None:
			kwargs['header'] = None
			kwargs['names'] = munger.field_names_if_no_field_name_row
		else:
			kwargs['header'] = list(range(munger.header_row_count))

		if munger.file_type in ['txt', 'csv']:
			kwargs['encoding'] = munger.encoding
			kwargs['quoting'] = csv.QUOTE_MINIMAL
			kwargs['index_col'] = None
			if munger.file_type == 'txt':
				kwargs['sep'] = '\t'
			df = pd.read_csv(f_path, **kwargs)
		elif munger.file_type in ['xls', 'xlsx']:
			df = pd.read_excel(f_path, **kwargs)
		else:
			e = f'Unrecognized file_type in munger: {munger.file_type}'
			add_error(err,'format.ini',e)
			df = pd.DataFrame()
		if df.empty:
			e = f'Nothing read from datafile; file type {munger.file_type} may be inconsistent, or datafile may be empty.'
			add_error(err,'format.ini',e)
		else:
			df = mr.generic_clean(df)
			err = jm.check_results_munger_compatibility(munger, df, err)
		return [df, err]
	except UnicodeDecodeError as ude:
		e = f'Encoding error. Datafile not read completely.\n{ude}'
	except ParserError as pe:
		# DFs have trouble comparing against None. So we return an empty DF and 
		# check for emptiness below as an indication of an error.
		e = f'Error parsing results file.\n{pe}'
	add_error(err,'datafile_error',e)
	return [pd.DataFrame(), err]


def read_combine_results(mu: jm.Munger, results_file, project_root, err, aux_data_dir=None):
	try:
		working, err = read_single_datafile(mu, results_file, err)
	except Exception as exc:
		e = f'Exception while reading file {results_file}: {exc}'
		add_error(err,'datafile',e)
	if [k for k in err.keys() if err[k] != None]:
		return pd.DataFrame(), err
	else:
		working = mr.cast_cols_as_int(working, mu.count_columns,mode='index')

		# merge with auxiliary files (if any)
		if aux_data_dir is not None:
			# get auxiliary data (includes cleaning and setting (multi-)index of primary key column(s))
			aux_data,err = mu.get_aux_data(aux_data_dir, err,project_root=project_root)
			for abbrev,r in mu.aux_meta.iterrows():
				# cast foreign key columns of main results file as int if possible
				foreign_key = r['foreign_key'].split(',')
				working = mr.cast_cols_as_int(working,foreign_key)
				# rename columns
				col_rename = {f'{c}':f'{abbrev}[{c}]' for c in aux_data[abbrev].columns}
				# merge auxiliary info into <working>
				a_d = aux_data[abbrev].rename(columns=col_rename)
				working = working.merge(a_d,how='left',left_on=foreign_key,right_index=True)

	return working, err
>>>>>>> 570cd8e1


def archive(file_name: str, current_dir: str, archive_dir: str):
    """Move <file_name> from <current_dir> to <archive_dir>. If <archive_dir> already has a file with that name,
    prefix <prefix> to the file name and try again. If that doesn't work, add prefix and timestamp"""
    archive = Path(archive_dir)
    archive.mkdir(parents=True, exist_ok=True)
    old_path = os.path.join(current_dir, file_name)
    new_path = os.path.join(archive_dir, file_name)
    i = 0
    while os.path.exists(new_path):
        i += 1
        new_path = os.path.join(archive_dir, f"{i}_{file_name}")
    try:
        os.rename(old_path, new_path)
    except Exception as exc:
        print(f"File {file_name} not moved: {exc}")
    return


def new_datafile(
<<<<<<< HEAD
    session,
    munger: jm.Munger,
    raw_path: str,
    project_root: str,
    juris: jm.Jurisdiction,
    results_info: list = None,
    aux_data_dir: str = None,
) -> dict:
    """Guide user through process of uploading data in <raw_file>
    into common data format.
    Assumes cdf db exists already"""
    err = dict()
    raw, err = read_combine_results(
        munger, raw_path, project_root, err, aux_data_dir=aux_data_dir
    )
    if raw.empty:
        e = f"No data read from datafile {raw_path}."
        add_error(err, "datafile_error", e)
        return err

    count_columns_by_name = [raw.columns[x] for x in munger.count_columns]

    try:
        raw = m.munge_clean(raw, munger)
    except:
        err["datafile_error"] = [
            "Cleaning of datafile failed. Results not loaded to database."
        ]
        return err

    try:
        err = m.raw_elements_to_cdf(
            session,
            project_root,
            juris,
            munger,
            raw,
            count_columns_by_name,
            err,
            ids=results_info,
        )
    except Exception as exc:
        e = f"Unspecified error during munging: {exc}\nResults not loaded to database."
        add_error(err, "datafile_error", e)
        return err

    print(
        f"\n\tResults uploaded with munger {munger.name} "
        f"to database {session.bind.engine}\nfrom file {raw_path}\n"
        f"assuming jurisdiction {juris.path_to_juris_dir}"
    )
    if err == dict():
        err = None
    else:
        print(f"\tNote:\n{err}")
    return err


def config(
    filename=None,
    section="postgresql",
    msg="Pick parameter file for connecting to the database",
):
    """
    Creates a parameter dictionary <d> from the section <section> in <filename>
    default section is info needed to log into our db
    """
    d = {}
    if not filename:
        # if parameter file is not provided, ask for it
        # initialize root widget for tkinter
        filename = pick_paramfile(msg=msg)

    # create a parser
    parser = ConfigParser()
    # read config file

    try:
        parser.read(filename)
    except MissingSectionHeaderError as e:
        print(e)
        d = config(filename=None, section=section)
        return d

    # get section, default to postgresql
    if parser.has_section(section):
        params = parser.items(section)
        for param in params:
            d[param[0]] = param[1]
    else:
        print(f"Section {section} not found in the {filename} file. Try again.")
        d = config(section=section, msg=msg)
    return d


def get_runtime_parameters(required_keys, optional_keys=None, param_file="multi.par"):
    d = {}
    missing_required_params = {"missing": []}

    parser = ConfigParser()
    p = parser.read(param_file)

    if len(p) == 0:
        raise FileNotFoundError

    for k in required_keys:
        try:
            d[k] = parser["election_anomaly"][k]
        except KeyError:
            missing_required_params["missing"].append(k)

    if optional_keys is None:
        optional_keys = []
    for k in optional_keys:
        try:
            d[k] = parser["election_anomaly"][k]
        except KeyError:
            d[k] = None

    if not missing_required_params["missing"]:
        missing_required_params = None

    return d, missing_required_params
=======
		session,munger: jm.Munger, raw_path: str, project_root: str, juris: jm.Jurisdiction,
		results_info: list=None, aux_data_dir: str=None) -> dict:
	"""Guide user through process of uploading data in <raw_file>
	into common data format.
	Assumes cdf db exists already"""
	err = dict()
	raw, err = read_combine_results(munger, raw_path, project_root,err,aux_data_dir=aux_data_dir)
	if raw.empty:
		e = f'No data read from datafile {raw_path}.'
		add_error(err,'datafile_error',e)
		return err
	
	count_columns_by_name = [raw.columns[x] for x in munger.count_columns]

	try:
		raw = mr.munge_clean(raw, munger)
	except:
		err['datafile_error'] = ['Cleaning of datafile failed. Results not loaded to database.']
		return err

	try:
		err = mr.raw_elements_to_cdf(session,project_root,juris,munger,raw,count_columns_by_name,err,ids=results_info)
	except Exception as exc:
		e = f'Unspecified error during munging: {exc}\nResults not loaded to database.'
		add_error(err,'datafile_error',e)
		return err

	print(f'\n\tResults uploaded with munger {munger.name} '
		  f'to database {session.bind.engine}\nfrom file {raw_path}\n'
		  f'assuming jurisdiction {juris.path_to_juris_dir}')
	if err == dict():
		err = None
	return err


def config(filename=None, section='postgresql',msg='Pick parameter file for connecting to the database'):
	"""
	Creates a parameter dictionary <d> from the section <section> in <filename>
	default section is info needed to log into our db
	"""
	d = {}
	if not filename:
		# if parameter file is not provided, ask for it
		# initialize root widget for tkinter
		filename = pick_paramfile(msg=msg)

	# create a parser
	parser = ConfigParser()
	# read config file

	try:
		parser.read(filename)
	except MissingSectionHeaderError as e:
		print(e)
		d = config(filename=None,section=section)
		return d

	# get section, default to postgresql
	if parser.has_section(section):
		params = parser.items(section)
		for param in params:
			d[param[0]] = param[1]
	else:
		print(f'Section {section} not found in the {filename} file. Try again.')
		d = config(section=section,msg=msg)
	return d


def get_runtime_parameters(required_keys, optional_keys=None,param_file='multi.par',section='election_anomaly'):
	d = {}
	missing_required_params = {'missing':[]}

	parser = ConfigParser()
	p = parser.read(param_file)
	if len(p) == 0:
		raise FileNotFoundError

	for k in required_keys:
		try:
			d[k] = parser[section][k]
		except KeyError:
			missing_required_params['missing'].append(k)

	if optional_keys is None:
		optional_keys = []
	for k in optional_keys:
		try:
			d[k] = parser[section][k]
		except KeyError:
			d[k] = None

	if not missing_required_params['missing']:
		missing_required_params = None

	return d, missing_required_params

def add_error(err: dict, key: str, msg: str) -> dict:
	if msg:
		if msg in err.keys():
			err[key].append(msg)
		else:
			err[key] = msg
	return err
>>>>>>> 570cd8e1


def add_error(err: dict, key: str, msg: str) -> dict:
    if msg:
        if msg in err.keys():
            err[key].append(msg)
        else:
            err[key] = msg
    return err<|MERGE_RESOLUTION|>--- conflicted
+++ resolved
@@ -375,7 +375,6 @@
 
 
 def find_dupes(df):
-<<<<<<< HEAD
     dupes_df = df[df.duplicated()].drop_duplicates(keep="first")
     deduped = df.drop_duplicates(keep="first")
     return dupes_df, deduped
@@ -408,102 +407,6 @@
             kwargs["names"] = munger.field_names_if_no_field_name_row
         else:
             kwargs["header"] = list(range(munger.header_row_count))
-
-        if munger.file_type in ["txt", "csv"]:
-            kwargs["encoding"] = munger.encoding
-            kwargs["quoting"] = csv.QUOTE_MINIMAL
-            kwargs["index_col"] = None
-            if munger.file_type == "txt":
-                kwargs["sep"] = "\t"
-            df = pd.read_csv(f_path, **kwargs)
-        elif munger.file_type in ["xls", "xlsx"]:
-            df = pd.read_excel(f_path, **kwargs)
-        else:
-            e = f"Unrecognized file_type in munger: {munger.file_type}"
-            add_error(err, "format.txt", e)
-            df = pd.DataFrame()
-        if df.empty:
-            e = f"Nothing read from datafile; file type {munger.file_type} may be inconsistent, or datafile may be empty."
-            add_error(err, "format.txt", e)
-        else:
-            df = m.generic_clean(df)
-            err = jm.check_results_munger_compatibility(munger, df, err)
-        return [df, err]
-    except UnicodeDecodeError as ude:
-        e = f"Encoding error. Datafile not read completely.\n{ude}"
-    except ParserError as pe:
-        # DFs have trouble comparing against None. So we return an empty DF and
-        # check for emptiness below as an indication of an error.
-        e = f"Error parsing results file.\n{pe}"
-    add_error(err, "datafile_error", e)
-    return [pd.DataFrame(), err]
-
-
-def read_combine_results(
-    mu: jm.Munger, results_file, project_root, err, aux_data_dir=None
-):
-    try:
-        working, err = read_single_datafile(mu, results_file, err)
-    except Exception as exc:
-        e = f"Exception while reading file {results_file}: {exc}"
-        add_error(err, "datafile", e)
-    if [k for k in err.keys() if err[k] != None]:
-        return pd.DataFrame(), err
-    else:
-        working = m.cast_cols_as_int(working, mu.count_columns, mode="index")
-
-        # merge with auxiliary files (if any)
-        if aux_data_dir is not None:
-            # get auxiliary data (includes cleaning and setting (multi-)index of primary key column(s))
-            aux_data, err = mu.get_aux_data(
-                aux_data_dir, err, project_root=project_root
-            )
-            for abbrev, r in mu.aux_meta.iterrows():
-                # cast foreign key columns of main results file as int if possible
-                foreign_key = r["foreign_key"].split(",")
-                working = m.cast_cols_as_int(working, foreign_key)
-                # rename columns
-                col_rename = {
-                    f"{c}": f"{abbrev}[{c}]" for c in aux_data[abbrev].columns
-                }
-                # merge auxiliary info into <working>
-                a_d = aux_data[abbrev].rename(columns=col_rename)
-                working = working.merge(
-                    a_d, how="left", left_on=foreign_key, right_index=True
-                )
-
-    return working, err
-=======
-	dupes_df = df[df.duplicated()].drop_duplicates(keep='first')
-	deduped = df.drop_duplicates(keep='first')
-	return dupes_df, deduped
-
-
-def pick_munger(mungers_dir='mungers',project_root=None, munger_name=None):
-	munger_path = os.path.join(project_root,mungers_dir,munger_name)
-	error = jm.ensure_munger_files(munger_path,project_root=project_root)
-
-	munger_path = os.path.join(mungers_dir,munger_name)
-
-	if not error:
-		munger = jm.Munger(munger_path, project_root=project_root,check_files=False)
-		#munger_error is None unless internal inconsistency found
-		munger_error = munger.check_against_self()
-		return munger, munger_error
-	else:
-		return None, error
-
-
-def read_single_datafile(munger: jm.Munger, f_path: str, err: dict) -> [pd.DataFrame, dict]:
-	try:
-		dtype = {c: str for c in munger.field_list}
-		kwargs = {'thousands': munger.thousands_separator, 'dtype': dtype}
-
-		if munger.field_name_row is None:
-			kwargs['header'] = None
-			kwargs['names'] = munger.field_names_if_no_field_name_row
-		else:
-			kwargs['header'] = list(range(munger.header_row_count))
 
 		if munger.file_type in ['txt', 'csv']:
 			kwargs['encoding'] = munger.encoding
@@ -535,33 +438,40 @@
 	return [pd.DataFrame(), err]
 
 
-def read_combine_results(mu: jm.Munger, results_file, project_root, err, aux_data_dir=None):
-	try:
-		working, err = read_single_datafile(mu, results_file, err)
-	except Exception as exc:
-		e = f'Exception while reading file {results_file}: {exc}'
-		add_error(err,'datafile',e)
-	if [k for k in err.keys() if err[k] != None]:
-		return pd.DataFrame(), err
-	else:
-		working = mr.cast_cols_as_int(working, mu.count_columns,mode='index')
-
-		# merge with auxiliary files (if any)
-		if aux_data_dir is not None:
-			# get auxiliary data (includes cleaning and setting (multi-)index of primary key column(s))
-			aux_data,err = mu.get_aux_data(aux_data_dir, err,project_root=project_root)
-			for abbrev,r in mu.aux_meta.iterrows():
-				# cast foreign key columns of main results file as int if possible
-				foreign_key = r['foreign_key'].split(',')
-				working = mr.cast_cols_as_int(working,foreign_key)
-				# rename columns
-				col_rename = {f'{c}':f'{abbrev}[{c}]' for c in aux_data[abbrev].columns}
-				# merge auxiliary info into <working>
-				a_d = aux_data[abbrev].rename(columns=col_rename)
-				working = working.merge(a_d,how='left',left_on=foreign_key,right_index=True)
-
-	return working, err
->>>>>>> 570cd8e1
+def read_combine_results(
+    mu: jm.Munger, results_file, project_root, err, aux_data_dir=None
+):
+    try:
+        working, err = read_single_datafile(mu, results_file, err)
+    except Exception as exc:
+        e = f"Exception while reading file {results_file}: {exc}"
+        add_error(err, "datafile", e)
+    if [k for k in err.keys() if err[k] != None]:
+        return pd.DataFrame(), err
+    else:
+        working = m.cast_cols_as_int(working, mu.count_columns, mode="index")
+
+        # merge with auxiliary files (if any)
+        if aux_data_dir is not None:
+            # get auxiliary data (includes cleaning and setting (multi-)index of primary key column(s))
+            aux_data, err = mu.get_aux_data(
+                aux_data_dir, err, project_root=project_root
+            )
+            for abbrev, r in mu.aux_meta.iterrows():
+                # cast foreign key columns of main results file as int if possible
+                foreign_key = r["foreign_key"].split(",")
+                working = m.cast_cols_as_int(working, foreign_key)
+                # rename columns
+                col_rename = {
+                    f"{c}": f"{abbrev}[{c}]" for c in aux_data[abbrev].columns
+                }
+                # merge auxiliary info into <working>
+                a_d = aux_data[abbrev].rename(columns=col_rename)
+                working = working.merge(
+                    a_d, how="left", left_on=foreign_key, right_index=True
+                )
+
+    return working, err
 
 
 def archive(file_name: str, current_dir: str, archive_dir: str):
@@ -583,7 +493,6 @@
 
 
 def new_datafile(
-<<<<<<< HEAD
     session,
     munger: jm.Munger,
     raw_path: str,
@@ -679,111 +588,15 @@
     return d
 
 
-def get_runtime_parameters(required_keys, optional_keys=None, param_file="multi.par"):
-    d = {}
-    missing_required_params = {"missing": []}
-
-    parser = ConfigParser()
-    p = parser.read(param_file)
-
-    if len(p) == 0:
-        raise FileNotFoundError
-
-    for k in required_keys:
-        try:
-            d[k] = parser["election_anomaly"][k]
-        except KeyError:
-            missing_required_params["missing"].append(k)
-
-    if optional_keys is None:
-        optional_keys = []
-    for k in optional_keys:
-        try:
-            d[k] = parser["election_anomaly"][k]
-        except KeyError:
-            d[k] = None
-
-    if not missing_required_params["missing"]:
-        missing_required_params = None
-
-    return d, missing_required_params
-=======
-		session,munger: jm.Munger, raw_path: str, project_root: str, juris: jm.Jurisdiction,
-		results_info: list=None, aux_data_dir: str=None) -> dict:
-	"""Guide user through process of uploading data in <raw_file>
-	into common data format.
-	Assumes cdf db exists already"""
-	err = dict()
-	raw, err = read_combine_results(munger, raw_path, project_root,err,aux_data_dir=aux_data_dir)
-	if raw.empty:
-		e = f'No data read from datafile {raw_path}.'
-		add_error(err,'datafile_error',e)
-		return err
-	
-	count_columns_by_name = [raw.columns[x] for x in munger.count_columns]
-
-	try:
-		raw = mr.munge_clean(raw, munger)
-	except:
-		err['datafile_error'] = ['Cleaning of datafile failed. Results not loaded to database.']
-		return err
-
-	try:
-		err = mr.raw_elements_to_cdf(session,project_root,juris,munger,raw,count_columns_by_name,err,ids=results_info)
-	except Exception as exc:
-		e = f'Unspecified error during munging: {exc}\nResults not loaded to database.'
-		add_error(err,'datafile_error',e)
-		return err
-
-	print(f'\n\tResults uploaded with munger {munger.name} '
-		  f'to database {session.bind.engine}\nfrom file {raw_path}\n'
-		  f'assuming jurisdiction {juris.path_to_juris_dir}')
-	if err == dict():
-		err = None
-	return err
-
-
-def config(filename=None, section='postgresql',msg='Pick parameter file for connecting to the database'):
-	"""
-	Creates a parameter dictionary <d> from the section <section> in <filename>
-	default section is info needed to log into our db
-	"""
-	d = {}
-	if not filename:
-		# if parameter file is not provided, ask for it
-		# initialize root widget for tkinter
-		filename = pick_paramfile(msg=msg)
-
-	# create a parser
-	parser = ConfigParser()
-	# read config file
-
-	try:
-		parser.read(filename)
-	except MissingSectionHeaderError as e:
-		print(e)
-		d = config(filename=None,section=section)
-		return d
-
-	# get section, default to postgresql
-	if parser.has_section(section):
-		params = parser.items(section)
-		for param in params:
-			d[param[0]] = param[1]
-	else:
-		print(f'Section {section} not found in the {filename} file. Try again.')
-		d = config(section=section,msg=msg)
-	return d
-
-
 def get_runtime_parameters(required_keys, optional_keys=None,param_file='multi.par',section='election_anomaly'):
 	d = {}
 	missing_required_params = {'missing':[]}
 
-	parser = ConfigParser()
-	p = parser.read(param_file)
-	if len(p) == 0:
-		raise FileNotFoundError
+    parser = ConfigParser()
+    p = parser.read(param_file)
+
+    if len(p) == 0:
+        raise FileNotFoundError
 
 	for k in required_keys:
 		try:
@@ -799,19 +612,10 @@
 		except KeyError:
 			d[k] = None
 
-	if not missing_required_params['missing']:
-		missing_required_params = None
-
-	return d, missing_required_params
-
-def add_error(err: dict, key: str, msg: str) -> dict:
-	if msg:
-		if msg in err.keys():
-			err[key].append(msg)
-		else:
-			err[key] = msg
-	return err
->>>>>>> 570cd8e1
+    if not missing_required_params["missing"]:
+        missing_required_params = None
+
+    return d, missing_required_params
 
 
 def add_error(err: dict, key: str, msg: str) -> dict:
