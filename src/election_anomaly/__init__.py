#!usr/bin/python3
import os.path
import sys

import munge_routines

sys.path.append(os.path.join(os.path.dirname(__file__), '..'))
sys.path.append(os.path.join(os.path.dirname(__file__), '../..'))
sys.path.append(os.path.join(os.path.dirname(__file__), '.'))

import db_routines as dbr
import munge_routines as mr
from db_routines import Create_CDF_db as CDF
import states_and_files as sf
import analyze as an

from sqlalchemy.orm import sessionmaker
import pandas as pd
import numpy as np

try:
    import cPickle as pickle
except:
    import pickle

def user_picks_munger(dir_path):
    munger_list = [f for f in os.listdir(dir_path) if
                   os.path.isdir(dir_path + f)]
    assert munger_list != [],'No mungers available for in directory {}/{}'.format(s.short_name,election_name)
    default = munger_list[0]
    need_munger = True
    while need_munger:
        print('Available mungers are:')
        for m in munger_list: print(m)
        munger_name = input('Enter short name of munger (default is {})\n'.format(default)) or default
        if munger_name in munger_list:
            need_munger = False
        else:
            print('No such munger; try again.')

    munger_path = '../mungers/' + munger_name + '/'
    print('Creating munger instance from {}'.format(munger_path))
    mu = sf.Munger(munger_path)

    return mu,munger_path

# TODO will need routines to add new munger externalidentifiers to an existing cdf db;
#  will need routines to add new reportingunits to an existing cdf db.
if __name__ == '__main__':
    # initialize state and create database for it (if not already exists)
    default = 'NC'
    abbr = input(
        'Enter short name for your state/district/territory (only alphanumeric and underscore, no spaces, '
        'default is ' + default + ')\n') or default
    print('Creating instance of State for {}'.format(abbr))
    # get absolute path to local_data directory
    current_dir=os.getcwd()
    path_to_src_dir=current_dir.split('/election_anomaly')[0]
    s = sf.State(abbr,'{}/local_data/'.format(path_to_src_dir))
    create_db = input('Make database and schemas for {} (y/n)?\n'.format(abbr))
    if create_db == 'y':
        s.create_db_and_schemas()

    # initialize main session for connecting to db
    eng, meta_generic = dbr.sql_alchemy_connect(db_name=s.short_name)
    Session = sessionmaker(bind=eng)
    session = Session()

    if create_db == 'y':
        # create build tables in cdf schema
        print('Creating common data format tables in schema `cdf` in database {}'.format(s.short_name))

        meta_cdf = CDF.create_common_data_format_tables(session,'cdf',delete_existing=True)
        session.commit()

        # load data from context directory into context schema
        # TODO make it possible to update the context schema
        print('Loading context data from {0}/context directory into `context` schema in database {0}'.format(s.short_name))
        # for file in context folder, create table in context schema.
        context = {}
        for f in os.listdir(s.path_to_state_dir+'/context/'):
            if f[0] == '.': continue
            table_name = f.split('.')[0]

            context[table_name] = pd.read_csv(s.path_to_state_dir+'/context/'+f,sep='\t')
            context[table_name].to_sql(table_name,session.bind,'context',if_exists='fail')

        # %% fill enumeration tables
        print('\tFilling enumeration tables')
<<<<<<< HEAD
        enumeration_tables = CDF.fill_cdf_enum_tables(session,'cdf')
=======
        CDF.fill_cdf_enum_tables(session,'cdf')
>>>>>>> 968db4d7
        print('Loading state context info into CDF schema')

        munge_routines.context_schema_to_cdf(session,s,enumeration_tables)
        session.commit()

    # user picks election
    election_list = [f for f in os.listdir('{}data/'.format(s.path_to_state_dir)) if os.path.isdir('{}data/{}'.format(s.path_to_state_dir,f))]
    assert election_list != [], 'No elections available for {} in directory {}/data'.format(s.short_name,s.path_to_state_dir)
    default = election_list[0]
    need_election = True
    while need_election:
        print('Available elections are:')
        for e in election_list: print(e)
        election_name = input('Enter short name of election (default is {})\n'.format(default)) or default
        if election_name in election_list: need_election = False
        else: print('Election not available; try again.')
    print('Creating Election instance for {}'.format(election_name))
    e = an.Election(session,s,election_name)


    need_to_load_data = input('Load raw data (y/n)?\n')
    if need_to_load_data == 'y':
        # user picks munger
        mu,munger_path = user_picks_munger('{}data/{}/'.format(s.path_to_state_dir,election_name))

        type_map_d = {'string':str,'integer':int}
        type_d = dict(np.array(mu.raw_columns))
        pytype_d = {k: type_map_d.get(v) for k, v in type_d.items()}

        # dfs = pd.read_sql_table('datafile',session.bind,schema='context',index_col='index')
        # note: some fields are empty strings and will be read as nan by read_csv
        dfs=pd.read_csv('{}context/datafile.txt'.format(s.path_to_state_dir),sep='\t').fillna('')
        for datafile in os.listdir(s.path_to_state_dir + 'data/'+election_name+'/'+mu.name+'/'):
            # check datafile is listed in datafiles
            if '{};{}'.format(e.name,datafile) not in dfs['name'].to_list():
                print('WARNING: Datafile {};{} not recognized in the table context.datafile: , will not be processed.'.format(e.name,datafile))
                continue
            df_info = dfs[dfs['name'] == '{};{}'.format(e.name,datafile)].iloc[0]
            encoding=df_info['encoding']
            if not encoding:
                encoding = 'utf-8'  # TODO document default encoding
            if df_info['separator'] == 'tab':
                delimiter = '\t'
            elif df_info['separator'] == 'comma':
                delimiter = ','
            else:
                print('Separator {} not recognized, tab will be assumed'.format(df_info['separator']))
                delimiter = '\t'
            raw_data_dframe = pd.read_csv('{}data/{}/{}/{}'.format(s.path_to_state_dir,election_name,mu.name,datafile),sep=delimiter,dtype=str,encoding=encoding)
            # interpret all as strings (dtype=str above)
            # strip whitespace from each entry
            raw_data_dframe=raw_data_dframe.apply(lambda x:x.str.strip())
            raw_data_dframe.rename(columns=mu.rename_column_dictionary,inplace=True)
            # TODO change column names as necessary mu.rename_column_dictionary

            for c in raw_data_dframe.columns:
                raw_data_dframe[c]=raw_data_dframe[c].fillna('')  # TODO can we do all of the dataframe at once, not col by col?

            print('Loading data into cdf schema from file: {}'.format(datafile))
            mr.raw_dframe_to_cdf(session,raw_data_dframe, mu,e)

    try:    # if mu is not already defined
        mu
    except:
        mu,munger_path = user_picks_munger('{}data/{}/'.format(s.path_to_state_dir,election_name))


    get_top_results = input('Get top-level results (y/n)?\n')
    if get_top_results == 'y':
        top=e.summarize_results(atomic_ru_type=mu.atomic_reporting_unit_type,skip_total_column= not mu.totals_only)
        print (top)

    get_results_by_vctype = input('Get results by vote type (y/n)?\n')
    if get_results_by_vctype == 'y':
        result=e.summarize_results(atomic_ru_type=mu.atomic_reporting_unit_type,mode='by_vote_type',skip_total_column=~mu.totals_only)
        print (result)

    need_to_analyze = input('Analyze (y/n)?\n')
    if need_to_analyze == 'y':
        electionrollup = an.ContestRollup(e,'county',mu.atomic_reporting_unit_type)

        just_one_contest = input('Get anomaly list for just one contest? (y/n)\n')
        while just_one_contest == 'y':
            for x in electionrollup.contest_name_list: print(x)
            contest_name = input('Enter contest name\n')
            try:
                anomaly_list = an.anomaly_list(contest_name,electionrollup.restrict_by_contest_name([contest_name]))
                a_dframe = pd.DataFrame(anomaly_list)
                print(a_dframe)
            except:
                print('Error')
            just_one_contest = input('Get anomaly list for another contest? (y/n)\n')

        all_contests = input('Analyze all contests? (y/n)\n')
        if all_contests == 'y':

            pickle_path = e.pickle_dir+'_anomalies_by_'+electionrollup.roll_up_to_ru_type+'_from_'+electionrollup.atomic_ru_type
            if os.path.isfile(pickle_path):
                print('Anomalies will not be calculated, but will be read from existing file {}:\n\t'.format(pickle_path))
                with open(pickle_path,'rb') as f:
                    anomalies=pickle.load(f)
            else:
                anomalies = an.AnomalyDataFrame(electionrollup)
                with open(pickle_path,'wb') as f:
                    pickle.dump(anomalies,f)
                print('AnomalyDataFrame calculated, stored as pickle at '.format(pickle_path))

            anomalies.worst_bar_for_selected_contests()
            default = 3
            n = input('Draw how many most-anomalous plots (default is {})?\n'.format(default)) or default
            try:
                n = int(n)
                anomalies.draw_most_anomalous(3,'pct')
                anomalies.draw_most_anomalous(3,'raw')

            except:
                print('ERROR (Input was not an integer?); skipping most-anomalous plots')

            draw_all = input('Plot worst bar chart for all contests? (y/n)?\n')
            if draw_all == 'y':
                e.worst_bar_for_each_contest(session,meta_generic)


    eng.dispose()
    print('Done!')
    exit()

<|MERGE_RESOLUTION|>--- conflicted
+++ resolved
@@ -87,11 +87,8 @@
 
         # %% fill enumeration tables
         print('\tFilling enumeration tables')
-<<<<<<< HEAD
         enumeration_tables = CDF.fill_cdf_enum_tables(session,'cdf')
-=======
         CDF.fill_cdf_enum_tables(session,'cdf')
->>>>>>> 968db4d7
         print('Loading state context info into CDF schema')
 
         munge_routines.context_schema_to_cdf(session,s,enumeration_tables)
