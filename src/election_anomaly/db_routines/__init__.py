--- conflicted
+++ resolved
@@ -80,15 +80,10 @@
 
 def get_path_to_db_paramfile():
     current_dir = os.getcwd()
-<<<<<<< HEAD
-    path_to_src = current_dir.split('/election_anomaly/')[0]
-    fpath='{}/jurisdictions/database.ini'.format(path_to_src)
-=======
     # path_to_src = current_dir.split('/election_anomaly/')[0]
     path_to_src = current_dir.split('src')[0]
     #fpath='{}/local_data/database.ini'.format(path_to_src)
     fpath = os.path.join(path_to_src, 'src', 'local_data', 'database.ini')
->>>>>>> edd6e1b4
     return fpath
 
 
