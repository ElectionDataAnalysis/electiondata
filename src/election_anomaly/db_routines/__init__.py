#!/usr/bin/python3
# db_routines/__init__.py

import psycopg2
import sqlalchemy
from psycopg2.extensions import ISOLATION_LEVEL_AUTOCOMMIT
from psycopg2 import sql
import sqlalchemy as db
import sqlalchemy_utils
from election_anomaly import user_interface as ui
from configparser import MissingSectionHeaderError
import pandas as pd
from election_anomaly import munge_routines as mr
import re
from election_anomaly.db_routines import create_cdf_db as db_cdf
import os


def get_database_names(con):
    """Return dataframe with one column called `datname` """
    names = pd.read_sql('SELECT datname FROM pg_database',con)
    return names


def create_database(con,cur,db_name):
    con.set_isolation_level(ISOLATION_LEVEL_AUTOCOMMIT)
    q = "DROP DATABASE IF EXISTS {0}"
    sql_ids = [db_name]
    out1 = query(q,sql_ids,[],con,cur)

    q = "CREATE DATABASE {0}"
    out2 = query(q,sql_ids,[],con,cur)
    return out1,out2


def append_to_composing_reporting_unit_join(session,ru):
    """<ru> is a dframe of reporting units, with cdf internal name in column 'Name'.
    cdf internal name indicates nesting via semicolons `;`.
    This routine calculates the nesting relationships from the Names and uploads to db.
    Returns the *all* composing-reporting-unit-join data from the db.
    By convention, a ReportingUnit is it's own ancestor (ancestor_0)."""
    ru['split'] = ru['Name'].apply(lambda x:x.split(';'))
    ru['length'] = ru['split'].apply(len)
    
    # pull ReportingUnit to get ids matched to names
    ru_cdf = pd.read_sql_table('ReportingUnit',session.bind,index_col=None)
    ru_static = ru.copy()

    # add db Id column to ru_static, if it's not already there
    if 'Id' not in ru.columns:
        ru_static = ru_static.merge(ru_cdf[['Name','Id']],on='Name',how='left')

    # create a list of rows to append to the ComposingReportingUnitJoin table
    cruj_dframe_list = []
    for i in range(ru['length'].max()):
        # check that all components of all Reporting Units are themselves ReportingUnits
        ru_for_cruj = ru_static.copy()  # start fresh, without detritus from previous i

        # get name of ith ancestor
        #  E.g., ancestor_0 is largest ancestor (i.e., shortest string, often the state); ancestor_1 is the second-largest parent, etc.
        ru_for_cruj[f'ancestor_{i}'] = ru_static['split'].apply(lambda x:';'.join(x[:i+1]))
        # get Id of ith ancestor
        ru_for_cruj = ru_for_cruj.merge(ru_cdf,left_on=f'ancestor_{i}',right_on='Name',
                                        suffixes=['',f'_{i}'])
        cruj_dframe_list.append(ru_for_cruj[['Id',f'Id_{i}']].rename(
            columns={'Id':'ChildReportingUnit_Id',f'Id_{i}':'ParentReportingUnit_Id'}))
    if cruj_dframe_list:
        cruj_dframe = pd.concat(cruj_dframe_list)
        cruj_dframe, err = dframe_to_sql(cruj_dframe,session,'ComposingReportingUnitJoin')
    else:
        cruj_dframe = pd.read_sql_table('ComposingReportingUnitJoin',session.bind)
    session.flush()
    return cruj_dframe


def establish_connection(paramfile, db_name='postgres'):
    """Check for DB and relevant tables; if they don't exist, return
    error message"""
    try:
        params = ui.config(paramfile)
    except MissingSectionHeaderError as e:
        return {'message': 'database.ini file not found suggested location.'}
    params['dbname']=db_name
    try:
        con = psycopg2.connect(**params)
    except psycopg2.OperationalError as e:
        return {'message': 'Unable to establish connection to database.'}

    # Look for tables
    engine = sql_alchemy_connect(paramfile, db_name)
    elems, enums, joins, o = get_cdf_db_table_names(engine)

    # All tables except "Others" must be created. Essentially looks for
    # a "complete" database.
    if not elems or not enums or not joins:
        return {'message': 'Required tables not found.'}

    con.close()
    return None


def create_new_db(project_root, paramfile, db_name):
    # get connection to default postgres DB to create new one
    try:    
        params = ui.config(paramfile)
        params['dbname'] = 'postgres'
        con = psycopg2.connect(**params)
    except:
        # Can't connect to the default postgres database, so there
        # seems to be something wrong with connection. Fail here.
        print('Unable to find database. Exiting.')
        quit()
    cur = con.cursor()
    db_df = get_database_names(con)

    eng = sql_alchemy_connect(paramfile=paramfile,db_name=db_name)
    Session = sqlalchemy.orm.sessionmaker(bind=eng)
    sess = Session()

    # DB already exists.
    # TODO if DB exists, check that desired_db has right format?
    if db_name in db_df.datname.unique():
        # Clean out DB
        db_cdf.reset_db(sess,
            os.path.join(project_root,'election_anomaly','CDF_schema_def_info'))
    else:
        create_database(con, cur, db_name)

    # load cdf tables
    db_cdf.create_common_data_format_tables(
        sess,dirpath=os.path.join(project_root,'election_anomaly','CDF_schema_def_info'))
    db_cdf.fill_cdf_enum_tables(
        sess,None,dirpath=os.path.join(project_root,'election_anomaly/CDF_schema_def_info/'))
    con.close()


def sql_alchemy_connect(paramfile=None,db_name='postgres'):
    """Returns an engine and a metadata object"""
    if not paramfile:
        paramfile = ui.pick_paramfile()
    params = ui.config(paramfile)
    if db_name != 'postgres':
        params['dbname'] = db_name
    # We connect with the help of the PostgreSQL URL
    url = 'postgresql://{user}:{password}@{host}:{port}/{dbname}'
    url = url.format(**params)

    # The return value of create_engine() is our connection object
    engine = db.create_engine(url, client_encoding='utf8')
    return engine


def add_integer_cols(session,table,col_list):
    add = ','.join([f' ADD COLUMN "{c}" INTEGER' for c in col_list])
    q = f'ALTER TABLE "{table}" {add}'
    sql_ids=[]
    strs = []
    raw_query_via_sqlalchemy(session,q,sql_ids,strs)
    return


def drop_cols(session,table,col_list):
    drop = ','.join([f' DROP COLUMN "{c}"' for c in col_list])
    q = f'ALTER TABLE "{table}" {drop}'
    sql_ids=[]
    strs = []
    raw_query_via_sqlalchemy(session,q,sql_ids,strs)
    return


def get_cdf_db_table_names(eng):
    """This is postgresql-specific"""
    db_columns = pd.read_sql_table('columns',eng,schema='information_schema')
    public = db_columns[db_columns.table_schema=='public']
    cdf_elements = set()
    cdf_enumerations = set()
    cdf_joins = set()
    others = set()
    for t in public.table_name.unique():
        # main_routines table name string
        if t[0] == '_':
            others.add(t)
        elif t[-4:] == 'Join':
            cdf_joins.add(t)
        else:
            # main_routines columns
            cols = public[public.table_name == t].column_name.unique()
            if set(cols) == {'Id','Txt'} or set(cols) == {'Id','Selection'}:
                cdf_enumerations.add(t)
            else:
                cdf_elements.add(t)
    # TODO order cdf_elements and cdf_joins by references to one another
    return cdf_elements, cdf_enumerations, cdf_joins, others


def read_enums_from_db_table(sess,element):
	"""Returns list of enum names (e.g., 'CountItemType') for the given <element>.
	Identifies enums by the Other{enum} column name (e.g., 'OtherCountItemType)"""
	df = pd.read_sql_table(element,sess.bind,index_col='Id')
	other_cols = [x for x in df.columns if x[:5] == 'Other']
	enums = [x[5:] for x in other_cols]
	return enums


# TODO combine query() and raw_query_via_sqlalchemy()?
def query(q,sql_ids,strs,con,cur):  # needed for some raw queries, e.g., to create db and schemas
    format_args = [sql.Identifier(a) for a in sql_ids]
    cur.execute(sql.SQL(q).format(*format_args),strs)
    con.commit()
    if cur.description:
        return cur.fetchall()
    else:
        return None


def raw_query_via_sqlalchemy(session,q,sql_ids,strs):
    connection = session.bind.connect()
    con = connection.connection
    cur = con.cursor()
    format_args = [sql.Identifier(a) for a in sql_ids]
    cur.execute(sql.SQL(q).format(*format_args),strs)
    con.commit()
    if cur.description:
        return_item = cur.fetchall()
    else:
        return_item = None
    cur.close()
    con.close()
    return return_item


def get_enumerations(session,element):
    """Returns a list of enumerations referenced in the <element> table"""
    q = f"""
        SELECT column_name
        FROM information_schema.columns
        WHERE table_name='{element}';
    """
    col_df = pd.read_sql(q,session.bind)
    maybe_enum_list = [x[:-3] for x in col_df.column_name if x[-3:] == '_Id']
    enum_list = [x for x in maybe_enum_list if f'Other{x}' in col_df.column_name.unique()]
    return enum_list


def get_foreign_key_df(session,element):
    """Returns a dataframe whose index is the name of the field in the <element> table, with columns
    foreign_table_name and foreign_column_name"""
    q = f"""
        SELECT
        kcu.column_name,
        ccu.table_name AS foreign_table_name,
        ccu.column_name AS foreign_column_name
        FROM
        information_schema.table_constraints AS tc
        JOIN information_schema.key_column_usage AS kcu
          ON tc.constraint_name = kcu.constraint_name
          AND tc.table_schema = kcu.table_schema
        JOIN information_schema.constraint_column_usage AS ccu
          ON ccu.constraint_name = tc.constraint_name
          AND ccu.table_schema = tc.table_schema
        WHERE tc.constraint_type = 'FOREIGN KEY' AND tc.table_name='{element}';
    """
    fk_df = pd.read_sql(q,session.bind,index_col='column_name')
    return fk_df


def add_foreign_key_name_col(sess,df,foreign_key_col,foreign_key_element,drop_old=False):
    df_copy = df.copy()
    fk_element_df = pd.read_sql_table(foreign_key_element,sess.bind,index_col='Id')
    name_field = get_name_field(foreign_key_element)
    fk_element_df.rename(columns={name_field:foreign_key_col[:-3]},inplace=True)
    df_copy = df_copy.merge(
        fk_element_df[[foreign_key_col[:-3]]],how='left',left_on=foreign_key_col,right_index=True)
    if drop_old:
        df_copy.drop(foreign_key_col,axis=1,inplace=True)
    return df_copy


def dframe_to_sql(dframe,session,table,index_col='Id',flush=True,raw_to_votecount=False,return_records='all'):
    """
    Given a dataframe <dframe >and an existing cdf db table <table>>, clean <dframe>
    (i.e., drop any columns that are not in <table>, add null columns to match any missing columns)
    append records any new records to the corresponding table in the db (and commit!)
    Return the updated dataframe, including all rows from the db and all from the dframe.
    <return_records> is a flag defaulting to "all" (return all records in db)
    but can be set to "original" to return only the records from the input <dframe>.

    """
    # pull copy of existing table
    target = pd.read_sql_table(table,session.bind,index_col=index_col)
    # VoteCount table gets added columns during raw data upload, needs special treatment

    if dframe.empty:
        if return_records == 'original':
            return dframe, None
        else:
            return target, None
    if raw_to_votecount:
        # join with ECSVCJ
        secvcj = pd.read_sql_table('ElectionContestSelectionVoteCountJoin',session.bind,index_col=None)
        # drop columns that don't belong, but were temporarily created in order
        #  to get VoteCount_Id correctly into ECSVCJ
        target=target.drop(['ElectionContestJoin_Id','ContestSelectionJoin_Id','_datafile_Id'],axis=1)
        target=target.merge(secvcj,left_on='Id',right_on='VoteCount_Id')
        target=target.drop(['Id','VoteCount_Id'],axis=1)
    df_to_db = dframe.copy()
    df_to_db.drop_duplicates(inplace=True)
    if 'Count' in df_to_db.columns:
        # TODO bug: catch anything not an integer (e.g., in MD 2018g upload)
        df_to_db.loc[:,'Count']=df_to_db['Count'].astype('int64',errors='ignore')

    # partition the columns
    dframe_only_cols = [x for x in dframe.columns if x not in target.columns]
    target_only_cols = [x for x in target.columns if x not in dframe.columns]
    intersection_cols = [x for x in target.columns if x in dframe.columns]

    # remove columns that don't exist in target table
    df_to_db = df_to_db.drop(dframe_only_cols, axis=1)

    # add columns that exist in target table but are missing from original dframe
    for c in target_only_cols:
        df_to_db.loc[:,c] = None

    appendable = pd.concat([target,target,df_to_db],sort=False).drop_duplicates(keep=False)
    # note: two copies of target ensures none of the original rows will be appended.

    # drop the Id column
    if 'Id' in appendable.columns:
        appendable = appendable.drop('Id',axis=1)

    error = {}
    try:
        appendable.to_sql(table, session.bind, if_exists='append', index=False)
    except sqlalchemy.exc.IntegrityError as e:
        # FIXME: target, pulled from DB, has datetime, while dframe has date,
        #  so record might look like same-name-different-date when it isn't really
        # FIXME: IntegrityError will fail silently because it broke the dataload
        # error["type"] = e
        pass
    if not error:
        error = None
    
    if table == 'ReportingUnit' and not appendable.empty:
        append_to_composing_reporting_unit_join(session,appendable)

    up_to_date_dframe = pd.read_sql_table(table,session.bind)
    up_to_date_dframe = format_dates(up_to_date_dframe)

    if raw_to_votecount:
        # need to drop rows that were read originally from target -- these will have null ElectionContestJoin_Id
        up_to_date_dframe=up_to_date_dframe[up_to_date_dframe['ElectionContestJoin_Id'].notnull()]
    if flush:
        session.flush()
    if return_records == 'original':
        # TODO get rid of rows not in dframe by taking inner join
        id_enhanced_dframe = dframe.merge(
            up_to_date_dframe,left_on=intersection_cols,right_on=intersection_cols,how='inner').drop(
            target_only_cols,axis=1)
        return id_enhanced_dframe, error
    else:
        return up_to_date_dframe, error


def format_dates(dframe):
    """ensure any date columns are pulled in 2020-05-20 format"""
    df = dframe.copy()
    # TODO is 'datetime64[ns]' the only thing that will show up?
    for c in df.columns[df.dtypes=='datetime64[ns]']:
        df[c] = f'{df[c].dt.date}'
    return df


def save_one_to_db(session,element,record,upsert=False):
    """Create a record in the <element> table corresponding to the info in the
    dictionary <record>, which is in <field>:<value> form, using db (not user-friendly)
    fields -- i.e., ids for enums and foreign keys -- excluding the Id field.
    On error, offers user chance to re-enter information"""
    # initialize
    enum_plaintext_dict = fk_plaintext_dict = {}
    changed = False
    ok = False

    # define regex for pulling info from IntegrityError
    pattern = re.compile(r'Key \((?P<fields>.+)\)=\((?P<values>.+)\) already exists.')
    while not ok:
        problems = []
        if record == {}:
            problems.append('No data given for insert.')
        try:
            df = pd.DataFrame({k:[v] for k,v in record.items()})
            # currently this upsert only used for the _datafile record
            if upsert:
                session.execute(f'''
                    DELETE FROM _datafile 
                    WHERE short_name = '{record['short_name']}';''')
                session.commit()                
            df.to_sql(element,session.bind,if_exists='append',index=False)
            enum_plaintext_dict = mr.enum_plaintext_dict_from_db_record(session,element,record)
            fk_plaintext_dict = mr.fk_plaintext_dict_from_db_record(
                session,element,record,excluded=enum_plaintext_dict.keys())
            db_idx = name_to_id(session,element,record[get_name_field(element)])
        except sqlalchemy.exc.IntegrityError as e:
            if 'duplicate key value violates unique constraint' in e.orig.pgerror:
                m = pattern.search(e.orig.pgerror)
                field_str = m.group("fields")
                value_str = m.group("values")
                use_existing = input(f'Record already exists with value(s)\n\t{value_str}\n'
                                    f'in field(s)\n\t{field_str}\n'
                                    f'Use existing record (y/n?\n')
                if use_existing == 'y':
                    # pull record from db
                    fields = field_str.split(',')
                    values = value_str.split(',')
                    dupe_d = {fields[i]:values[i] for i in range(len(fields))}
                    db_idx, record = ui.pick_record_from_db(
                        session,element,known_info_d=dupe_d)
                    enum_plaintext_dict = mr.enum_plaintext_dict_from_db_record(session,element,record)
                    fk_plaintext_dict = mr.fk_plaintext_dict_from_db_record(
                        session,element,record,excluded=enum_plaintext_dict.keys())
                    ok = True
                else:
                    problems.append(f'Database integrity error: {e}')
            else:
                problems.append(f'Database integrity error: {e}')

        if problems:
            ui.report_problems(problems)
            print(f'Enter an alternative {element}')
            # TODO depending on problem, offer choice from db or filesystem?
            record, enum_plaintext_dict, fk_plaintext_dict = ui.get_record_info_from_user(
                session,element,known_info_d=record,mode='database')
            changed = True
        else:
            ok = True
    session.flush()
    return [db_idx, record, enum_plaintext_dict, fk_plaintext_dict, changed]


def name_from_id(session,element,idx):
    name_field = get_name_field(element)
    q = f"""SELECT "{name_field}" FROM "{element}" WHERE "Id" = {idx}"""
    name_df = pd.read_sql(q,session.bind)
    try:
        name = name_df.loc[0,name_field]
    except KeyError:
        # if no record with Id = <idx> was found
        name = None
    return name


def name_to_id(session,element,name):
    name_field = get_name_field(element)
    q = f"""SELECT "Id" FROM "{element}" WHERE "{name_field}" = '{name}' """
    idx_df = pd.read_sql(q,session.bind)
    try:
        idx = idx_df.loc[0,'Id']
    except KeyError:
        # if no record with name <name> was found
        idx = None
    return idx


def get_name_field(element):
    # TODO pull from db or filesystem instead of hard coding
    if element == 'BallotMeasureSelection':
        field = 'Selection'
    elif element == 'Candidate':
        field = 'BallotName'
    elif element in ['CountItemType','ElectionType','IdentifierType','ReportingUnitType']:
        field = 'Txt'
    elif element == '_datafile':
        field = 'short_name'
    else:
        field = 'Name'
    return field


def truncate_table(session, table_name):
    session.execute(f'TRUNCATE TABLE "{table_name}" CASCADE')
    session.commit()
    return

<<<<<<< HEAD

def get_input_options(session, input):
    """Returns a list of response options based on the input"""
    # input comes as a pythonic (snake case) input, need to 
    # change to match DB table naming format
    name_parts = input.split('_')
    search_str = "".join([name_part.capitalize() for name_part in name_parts])

    if search_str in ['BallotMeasureContest', 'CandidateContest', 'Election',
        'Office', 'Party', 'ReportingUnit']:
        column_name = 'Name'
        table_search = True
    elif search_str in ['CountItemStatus', 'CountItemType', 'ElectionType',
        'IdentifierType', 'ReportingUnitType']:
        column_name = 'Txt'
        table_search = True
    elif search_str == 'BallotMeasureSelection':
        column_name = 'Selection'
        table_search = True
    elif search_str == 'Candidate':
        column_name = 'BallotName'
        table_search = True
    else:
        search_str = search_str.lower()
        table_search = False

    if table_search:
        print(f'SELECT "{column_name}" FROM "{table_name}";')
        result = session.execute(f'SELECT "{column_name}" FROM "{table_name}";')
        return [r[0] for r in result]
    else:
        result = session.execute(f' \
            SELECT "Name" FROM "ReportingUnit" ru \
            JOIN "ReportingUnitType" rut on ru."ReportingUnitType_Id" = rut."Id" \
            WHERE rut."Txt" = \'{search_str}\'')
        return [r[0] for r in result]
=======
def get_datafile_info(session, results_file):
    q = session.execute(f'''
        SELECT "Id", "Election_Id" 
        FROM _datafile 
        WHERE file_name = '{results_file}'
        ''').fetchall()
    return q[0]
>>>>>>> 845af2d3
<|MERGE_RESOLUTION|>--- conflicted
+++ resolved
@@ -480,7 +480,6 @@
     session.commit()
     return
 
-<<<<<<< HEAD
 
 def get_input_options(session, input):
     """Returns a list of response options based on the input"""
@@ -517,12 +516,12 @@
             JOIN "ReportingUnitType" rut on ru."ReportingUnitType_Id" = rut."Id" \
             WHERE rut."Txt" = \'{search_str}\'')
         return [r[0] for r in result]
-=======
+
+
 def get_datafile_info(session, results_file):
     q = session.execute(f'''
         SELECT "Id", "Election_Id" 
         FROM _datafile 
         WHERE file_name = '{results_file}'
         ''').fetchall()
-    return q[0]
->>>>>>> 845af2d3
+    return q[0]