--- conflicted
+++ resolved
@@ -231,7 +231,6 @@
             Path(dir_path).mkdir(parents=True, exist_ok=True)
 
         if check_files:
-<<<<<<< HEAD
             ensure_munger_files(dir_path, project_root=project_root)
         [
             self.cdf_elements,
@@ -244,14 +243,8 @@
             self.thousands_separator,
             self.aux_meta,
         ] = read_munger_info_from_files(
-            self.path_to_munger_dir, project_root=project_root
-        )
-=======
-            ensure_munger_files(dir_path,project_root=project_root)
-        [self.cdf_elements,self.header_row_count,self.field_name_row,self.field_names_if_no_field_name_row,self.count_columns,
-         self.file_type,self.encoding,self.thousands_separator,self.aux_meta] = read_munger_info_from_files(
-            self.path_to_munger_dir)
->>>>>>> 570cd8e1
+            self.path_to_munger_dir
+        )
 
         if aux_data_dir:
             self.aux_data = self.get_aux_data(aux_data_dir, project_root=project_root)
@@ -265,11 +258,8 @@
             self.field_list = self.field_list.union(r["fields"])
 
 
-<<<<<<< HEAD
 def read_munger_info_from_files(dir_path, project_root=None, aux_data_dir=None):
-=======
 def read_munger_info_from_files(dir_path):
->>>>>>> 570cd8e1
     """<aux_data_dir> is required if there are auxiliary data files"""
     # create auxiliary dataframe
     if "aux_meta.txt" in os.listdir(dir_path):
@@ -300,52 +290,21 @@
         cdf_elements.loc[i, "fields"] = [f for t, f in text_field_list]
 
     # read formatting info
-<<<<<<< HEAD
-    format_info = pd.read_csv(
-        os.path.join(dir_path, "format.txt"),
-        sep="\t",
-        index_col="item",
-        encoding="iso-8859-1",
+    required_keys = munger_pars_req
+    optional_keys = munger_pars_opt
+    d, missing_required_params = ui.get_runtime_parameters(
+        required_keys,
+        optional_keys=optional_keys,
+        param_file=os.path.join(dir_path,'format.ini'),
+        section='format'
     )
     try:
         # if field_name_row can be interpreted as an integer, use it
-        field_name_row = int(format_info.loc["field_name_row", "value"])
-=======
-    required_keys = munger_pars_req
-    optional_keys = munger_pars_opt
-    d, missing_required_params = ui.get_runtime_parameters(required_keys,optional_keys=optional_keys,param_file=os.path.join(dir_path,'format.ini'), section='format')
-    try:
-        # if field_name_row can be interpreted as an integer, use it
         field_name_row = int(d['field_name_row'])
->>>>>>> 570cd8e1
         field_names_if_no_field_name_row = None
     except Exception:
         # otherwise assume no field_name_row
         field_name_row = None
-<<<<<<< HEAD
-        field_names_if_no_field_name_row = format_info.loc[
-            "field_names_if_no_field_name_row", "value"
-        ].split(",")
-
-    header_row_count = int(format_info.loc["header_row_count", "value"])
-    if (
-        format_info.loc["count_columns", "value"] == "None"
-        or (
-            type(format_info.loc["count_columns", "value"]) == float
-            and np.isnan(format_info.loc["count_columns", "value"])
-        )
-        or format_info.loc["count_columns", "value"] == ""
-    ):
-        count_columns = []
-    else:
-        count_columns = [
-            int(x) for x in format_info.loc["count_columns", "value"].split(",")
-        ]
-    file_type = format_info.loc["file_type", "value"]
-    encoding = format_info.loc["encoding", "value"]
-    thousands_separator = format_info.loc["thousands_separator", "value"]
-    if thousands_separator in ["None", "", np.nan]:
-=======
         field_names_if_no_field_name_row = d['field_names_if_no_field_name_row'].split(',')
 
     header_row_count = int(d['header_row_count'])
@@ -361,7 +320,6 @@
     if 'thousands_separator' in d.keys() and d['thousands_separator'] not in ['','None']:
         thousands_separator = d['thousands_separator']
     else:
->>>>>>> 570cd8e1
         thousands_separator = None
 
     return [
@@ -519,31 +477,13 @@
     if not os.path.isdir(munger_path):
         created.append(munger_path)
         os.makedirs(munger_path)
-<<<<<<< HEAD
-    templates = os.path.join(project_root, "templates/munger_templates")
-    template_list = [x[:-4] for x in os.listdir(templates)]
-=======
     templates = os.path.join(project_root,'templates/munger_templates')
     template_with_extension_list = os.listdir(templates)
->>>>>>> 570cd8e1
 
     error = {}
     # create each file if necessary
     for munger_file in template_with_extension_list:
         # TODO create optional template for auxiliary.txt
-<<<<<<< HEAD
-        cf_path = os.path.join(munger_path, f"{munger_file}.txt")
-        # if file does not already exist in munger dir, create from template and invite user to fill
-        file_exists = os.path.isfile(cf_path)
-        if not file_exists:
-            temp = pd.read_csv(
-                os.path.join(templates, f"{munger_file}.txt"),
-                sep="\t",
-                encoding="iso-8859-1",
-            )
-            created.append(f"{munger_file}.txt")
-            temp.to_csv(cf_path, sep="\t", index=False)
-=======
         cf_path = os.path.join(munger_path,munger_file)
         # if file does not already exist in munger dir, create from template and invite user to fill
         file_exists = os.path.isfile(cf_path)
@@ -551,17 +491,12 @@
             temp = pd.read_csv(os.path.join(templates,munger_file),sep='\t',encoding='iso-8859-1')
             created.append(munger_file)
             temp.to_csv(cf_path,sep='\t',index=False)
->>>>>>> 570cd8e1
 
         # if file exists, check format against template
         if file_exists:
             err = check_munger_file_format(munger_path, munger_file, templates)
             if err:
-<<<<<<< HEAD
-                error[f"{munger_file}.txt"] = err
-=======
                 error[munger_file] = err
->>>>>>> 570cd8e1
 
     # check contents of each file if they were not newly created and
     # if they have successfully been checked for the format
@@ -579,40 +514,6 @@
 
 
 def check_munger_file_format(munger_path, munger_file, templates):
-<<<<<<< HEAD
-    cf_df = pd.read_csv(
-        os.path.join(munger_path, f"{munger_file}.txt"), sep="\t", encoding="iso-8859-1"
-    )
-    temp = pd.read_csv(
-        os.path.join(templates, f"{munger_file}.txt"), sep="\t", encoding="iso-8859-1"
-    )
-    problems = []
-    # check column names are correct
-    if set(cf_df.columns) != set(temp.columns):
-        cols = "\t".join(temp.columns.to_list())
-        problems.append(
-            f"Columns of {munger_file}.txt need to be (tab-separated):\n" f" {cols}\n"
-        )
-
-    # check first column matches template
-    #  check same number of rows
-    elif cf_df.shape[0] != temp.shape[0]:
-        first_col = "\n".join(list(temp.iloc[:, 0]))
-        problems.append(
-            f"Wrong number of rows in {munger_file}.txt. \nFirst column must be exactly:\n{first_col}"
-        )
-    elif set(cf_df.iloc[:, 0]) != set(temp.iloc[:, 0]):
-        first_error = (cf_df.iloc[:, 0] != temp.iloc[:, 0]).index.to_list()[0]
-        first_col = "\n".join(list(temp.iloc[:, 0]))
-        problems.append(
-            f"First column of {munger_file}.txt must be exactly:\n{first_col}\n"
-            f"First error is at row {first_error}: {cf_df.loc[first_error]}"
-        )
-
-    if problems:
-        problems = ", ".join(problems)
-        error = {}
-=======
     error = dict()
     problems = list()
     if munger_file[-4:] == '.txt':
@@ -646,7 +547,6 @@
         problems.append(f'Unrecognized file in munger: {munger_file}')
     if problems:
         problems = ', '.join(problems)
->>>>>>> 570cd8e1
         error["format_problems"] = problems
     return error
 
@@ -660,39 +560,6 @@
     warns = []
 
     # read cdf_elements and format from files
-<<<<<<< HEAD
-    cdf_elements = pd.read_csv(
-        os.path.join(munger_dir, "cdf_elements.txt"), sep="\t", encoding="iso-8859-1"
-    ).fillna("")
-    format_df = pd.read_csv(
-        os.path.join(munger_dir, "format.txt"),
-        sep="\t",
-        index_col="item",
-        encoding="iso-8859-1",
-    ).fillna("")
-    template_format_df = pd.read_csv(
-        os.path.join(project_root, "templates/munger_templates/format.txt"),
-        sep="\t",
-        index_col="item",
-        encoding="iso-8859-1",
-    ).fillna("")
-
-    # format.txt has the required items
-    req_list = template_format_df.index
-    missing_items = [x for x in req_list if x not in format_df.index]
-    if missing_items:
-        item_string = ",".join(missing_items)
-        problems.append(f"Format file is missing some items: {item_string}")
-
-    # Either field_name_row is a number, or field_names_if_no_field_name_row is not the empty string
-    if (not format_df.loc["field_name_row", "value"].isnumeric()) and len(
-        format_df.loc["field_names_if_no_field_name_row", "value"]
-    ) == 0:
-        problems.append(
-            f"In format file, field_name_row is not an integer, "
-            f"but no field names are give in field_names_if_no_field_name_row."
-        )
-=======
     cdf_elements = pd.read_csv(os.path.join(munger_dir,'cdf_elements.txt'),
                                sep='\t',encoding='iso-8859-1'
                                ).fillna('')
@@ -702,26 +569,9 @@
     if (not format_d['field_name_row'].isnumeric()) and len(format_d['field_names_if_no_field_name_row']) == 0:
         problems.append(f'In format file, field_name_row is not an integer, '
                         f'but no field names are give in field_names_if_no_field_name_row.')
->>>>>>> 570cd8e1
 
     # other entries in format.ini are of correct type
     try:
-<<<<<<< HEAD
-        int(format_df.loc["header_row_count", "value"])
-    except:
-        problems.append(
-            f"In format file, header_row_count must be an integer"
-            f'({format_df.loc["header_row_count","value"]} is not.)'
-        )
-
-    if not format_df.loc["encoding", "value"] in ui.recognized_encodings:
-        warns.append(
-            f'Encoding {format_df.loc["field_name_row","value"]} in format file is not recognized.'
-        )
-
-    # every source is either row, column or other
-    bad_source = [x for x in cdf_elements.source if x not in ["row", "column"]]
-=======
         int(format_d['header_row_count'])
     except:
         problems.append(f'In format file, header_row_count must be an integer'
@@ -732,7 +582,6 @@
 
     # every source in cdf_elements is either row, column or other
     bad_source = [x for x in cdf_elements.source if x not in ['row','column']]
->>>>>>> 570cd8e1
     if bad_source:
         b_str = ",".join(bad_source)
         problems.append(
@@ -764,14 +613,7 @@
                 int(x) for x in p_catch_digits.findall(r["raw_identifier_formula"])
             ]
             bad_integer_list = [
-<<<<<<< HEAD
-                x
-                for x in integer_list
-                if (x > int(format_df.loc["header_row_count", "value"]) - 1 or x < 0)
-            ]
-=======
                 x for x in integer_list if (x > int(format_d['header_row_count'])-1 or x < 0)]
->>>>>>> 570cd8e1
             if bad_integer_list:
                 bad_column_formula.add(r["raw_identifier_formula"])
     if bad_column_formula:
@@ -892,14 +734,8 @@
         else:
             changed_elements.add(element)
             changed_elements.add(target)
-<<<<<<< HEAD
-            unmatched_error.append(
-                f"Every {c} must be a {target}. This is not optional!!"
-            )
-=======
             m_str = '\n'.join(missing)
             unmatched_error.append(f'Every {c} must be a {target}. This is not optional!! Offenders:\n{m_str}')
->>>>>>> 570cd8e1
 
     # if dependent:
     #     print('\n\t'.join(report))
@@ -1036,15 +872,9 @@
     # check that count columns exist
     missing = [i for i in mu.count_columns if i >= df.shape[1]]
     if missing:
-<<<<<<< HEAD
-        e = f"Only {df.shape[1]} columns read from file. Check file_type in format.txt"
-        if "datafile" in error.keys():
-            error["datafile"].append(e)
-=======
         e = f'Only {df.shape[1]} columns read from file. Check file_type in format.ini'
         if 'datafile' in error.keys():
             error['datafile'].append(e)
->>>>>>> 570cd8e1
         else:
             error["datafile"] = e
     else:
