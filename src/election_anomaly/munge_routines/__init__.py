--- conflicted
+++ resolved
@@ -279,11 +279,7 @@
     end = time.time()
     print('\tSeconds required to upload SelectionElectionContestVoteCountJoin: '+ str(end - start))
     print('Drop columns from cdf table')
-<<<<<<< HEAD
-    q = 'ALTER TABLE {0}."VoteCount" DROP COLUMN "Election_Id", DROP COLUMN "Contest_Id",  DROP COLUMN "Selection_Id" '
-=======
     q = 'ALTER TABLE {0}."VoteCount" DROP COLUMN "Election_Id", DROP COLUMN "Contest_Id" ,  DROP COLUMN "Selection_Id" '
->>>>>>> e4cd5fca
     sql_ids=[cdf_schema]
     strs = []
     dbr.raw_query_via_SQLALCHEMY(session,q,sql_ids,strs)
