from election_data_analysis import database as db
from election_data_analysis import user_interface as ui
from election_data_analysis import munge as m
from sqlalchemy.orm import sessionmaker
import datetime
import os
import pandas as pd
import ntpath
from election_data_analysis import analyze as a
from election_data_analysis import visualize as v
from election_data_analysis import juris_and_munger as jm
from election_data_analysis import preparation as prep

# constants
single_data_loader_pars = [
    "jurisdiction_path",
    "munger_name",
    "results_file",
    "results_short_name",
    "results_download_date",
    "results_source",
    "results_note",
    "top_reporting_unit",
    "election",
    "aux_data_dir",
]

multi_data_loader_pars = [
    "project_root",
    "results_dir",
    "archive_dir",
]

prep_pars = [
    "project_root",
    "jurisdiction_path",
    "name",
    "abbreviated_name",
    "count_of_state_house_districts",
    "count_of_state_senate_districts",
    "count_of_us_house_districts",
    "reporting_unit_type",
]

optional_prep_pars = ["results_file", "munger_name"]

analyze_pars = ["db_paramfile", "db_name"]

# classes
class DataLoader:
    def __new__(self):
        """Checks if parameter file exists and is correct. If not, does
        not create DataLoader object."""
        try:
            d, parameter_err = ui.get_runtime_parameters(
                required_keys=multi_data_loader_pars,
                param_file="run_time.ini",
                header="election_data_analysis",
            )
        except FileNotFoundError as e:
            print(
                "Parameter file run_time.ini not found. Ensure that it is located"
                " in the current directory. DataLoader object not created."
            )
            return None

        if parameter_err:
            print("Parameter file missing requirements.")
            print(parameter_err)
            print("DataLoader object not created.")
            return None

        return super().__new__(self)

    def __init__(self):
        # grab parameters
        self.d, self.parameter_err = ui.get_runtime_parameters(
            required_keys=multi_data_loader_pars,
            param_file="run_time.ini",
            header="election_data_analysis",
        )

        # prepare to track files loaded, dictionary status, keys are parameter file paths
        self.tracker = dict()

        # create db if it does not already exist
        error = db.test_connection()
        if error:
            db.create_new_db(self.d["project_root"])

        # connect to db
        try:
            self.engine, err = db.sql_alchemy_connect()
            Session = sessionmaker(bind=self.engine)
            self.session = Session()
        except Exception as e:
            print(f"Cannot connect to database. Exiting. {e}")
            quit()

    def load_all(self, load_jurisdictions: bool = True) -> dict:
        """returns an error dictionary"""
        # initialize error dictionary
        err = None

        mungers_path = os.path.join(self.d["project_root"], "mungers")

        # list .ini files and pull their jurisdiction_paths
        par_files = [f for f in os.listdir(self.d["results_dir"]) if f[-4:] == ".ini"]
        if not par_files:
<<<<<<< HEAD
            err = ui.append_error(
=======
            err = ui.add_new_error(
>>>>>>> 151d53fd
                err,
                "file",
                self.d['results_dir'],
                f"No .ini files found. No files will be processed.",
            )
            return err
        params = dict()
        juris_path = dict()

        # For each par_files get params or throw error
        good_par_files = list()
        for f in par_files:
            # grab parameters
            par_file = os.path.join(self.d["results_dir"], f)
            params[f], new_err = ui.get_runtime_parameters(
                required_keys=single_data_loader_pars,
                optional_keys=["aux_data_dir"],
                param_file=par_file,
                header="election_data_analysis",
                err=None
            )
            if new_err:
                err = ui.consolidate_errors([err, new_err])
                self.tracker[f] = '99-loading failed'
            else:
                good_par_files.append(f)
                juris_path[f] = params[f]["jurisdiction_path"]
                # update file_tracker
                self.tracker[f] = "1-parameters read"

        # group .ini files by jurisdiction_path
        jurisdiction_paths = {juris_path[f] for f in good_par_files}

        good_jurisdictions = list()
        juris = dict()
        for jp in jurisdiction_paths:
            # create and load jurisdiction or throw error; if juris is to be loaded, check its files
            juris[jp], new_err = ui.pick_juris_from_filesystem(
                juris_path=jp,
                project_root=self.d["project_root"],
                err=None,
                check_files=load_jurisdictions,
            )
            if new_err:
                err = ui.consolidate_errors([err, new_err])
            else:
                if load_jurisdictions:
                    print(f"Loading jurisdiction from {jp} to {self.session.bind}")
                    new_err = juris.load_juris_to_db(
                        self.session,
                        self.d["project_root"],
                        err=None,
                    )
                    if new_err:
                        err = ui.consolidate_errors([err, new_err])
                    else:
                        good_jurisdictions.append(jp)
                else:
                    good_jurisdictions.append(jp)

        # process all good files from good jurisdictions
        good_files = dict()
        for jp in good_jurisdictions:
            good_files[jp] = [f for f in good_par_files if juris_path[f] == jp]
            print(f"Processing results files {good_files[jp]}")
            for f in good_files[jp]:
                sdl, new_err = SingleDataLoader(
                    self.d["results_dir"],
                    f,
                    self.d["project_root"],
                    self.session,
                    mungers_path,
                    juris[jp],
                )
                if new_err or sdl.munger_err:
                    err = ui.consolidate_errors([err,new_err,sdl.munger_err])
                    self.tracker[f]["status"] = "loading not initialized"
                else:
                    self.tracker[f]["status"] = "loading initialized"
                    # try to load data
                    load_error = sdl.load_results()
                    true_error = self.move_loaded_results_file(sdl, f, load_error)

                    # if there is a genuine error (not just a warning), add it to err
                    if true_error:
                        err[f] = true_error
                        self.tracker[f]["load_error"] = true_error
                    else:
                        self.tracker[f]["status"] = "loaded"
        return err

    def move_loaded_results_file(self, sdl, f: str, load_error: dict) -> dict:
        warnings = list()
        errors = list()
        true_error = dict()
        for mu in load_error.keys():
            if load_error[mu]:
                warn_err_keys = [k for k in load_error[mu].keys()].copy()
            else:
                warn_err_keys = []
            for k in warn_err_keys:
                msg = load_error[mu].pop(k)
                if "warning" in k or "Warning" in k:
                    print(f"Warning ({mu}): {msg}")
                    warnings.append(msg)
                elif "error" in k:
                    print(f"Error ({mu}): {msg}")
                    errors.append(msg)
                    true_error[mu] = msg
        if errors:
            self.tracker[f]["status"] = "loading failed"
            err_str = "\n\t".join(errors)
            if warnings:
                ws = "\n\t".join(warnings)
                warn_str = f"\nWarnings:\n{ws}"
            else:
                warn_str = None
            # save errors in current directory
            warn_file = os.path.join(self.d["results_dir"], f"{f[:-4]}.errors")
            with open(warn_file, "w") as wf:
                wf.write(f"Errors:\n\t{err_str}\n\nWarnings:\n\t{warn_str}")
            print(
                f"Fatal errors found. Results not loaded; file not moved. See {f[:-4]}.errors"
            )

        else:
            # move results file and its parameter file to a subfolder of the archive directory
            #  named for the db
            db_param = ui.get_runtime_parameters(
                required_keys=["dbname"],
                param_file="run_time.ini",
                header="postgresql"
            )[0]
            self.tracker[f]["status"] = "loaded"
            new_dir = os.path.join(self.d["archive_dir"], db_param["dbname"])
            ui.archive(f, self.d["results_dir"], new_dir)
            ui.archive(sdl.d["results_file"], self.d["results_dir"], new_dir)
            print_str = f"\tArchived {f} and its results file."
            if warnings:
                # save warnings in archive directory
                warn_file = os.path.join(new_dir, f"{f[:-4]}.warn")
                with open(warn_file, "w") as wf:
                    wf.write("\n".join(warnings))
                print_str += f" See warnings in {f[:-4]}.warn"
            print(print_str)
        return true_error


class SingleDataLoader:
    def __new__(
            self,
            results_dir: str,
            par_file_name: str,
            project_root: str,
            session,
            munger_path: str,
            juris: jm.Jurisdiction
        ):

        # test parameters
        par_file = os.path.join(results_dir, par_file_name)
        d, err = ui.get_runtime_parameters(
            required_keys=single_data_loader_pars,
            optional_keys=["aux_data_dir"],
            param_file=par_file,
            header="election_data_analysis",
            err=dict()
        )
        if err:
            sdl = None
        else:
            sdl = super().__new__(self)

        return sdl, err

    def __init__(
            self,
            results_dir: str,
            par_file_name: str,
            project_root: str,
            session,
            munger_path: str,
            juris: jm.Jurisdiction
    ):
        # adopt passed variables needed in future as attributes
        self.project_root = project_root
        self.session = session
        self.results_dir = results_dir
        self.juris = juris

        # grab parameters (known to exist from __new__, so can ignore error variable)
        par_file = os.path.join(results_dir, par_file_name)
        self.d, dummy_err = ui.get_runtime_parameters(
            required_keys=single_data_loader_pars,
            optional_keys=["aux_data_dir"],
            param_file=par_file,
            header="election_data_analysis",
        )

        # change any blank parameters describing the results file to 'none'
        for k in self.d.keys():
            if self.d[k] == "" and k[:8] == "results_":
                self.d[k] = "none"

        # set aux_data_dir to None if appropriate
        if self.d["aux_data_dir"] in ["None", ""]:
            self.d["aux_data_dir"] = None

        # pick mungers (Note: munger_name is comma-separated list of munger names)
        self.munger = dict()
        m_err = dict()
        # TODO document
        self.munger_list = [x.strip() for x in self.d["munger_name"].split(",")]
        for mu in self.munger_list:
            self.munger[mu], m_err[mu] = jm.Munger(munger_path, project_root=project_root)

        # if no munger throws an error:
        if all([x is None for x in self.munger_err.values()]):
            self.munger_err = None
        else:
            self.munger_err = ui.consolidate_errors([m_err[mu] for mu in self.munger_list])

    def check_errors(self):
        return self.parameter_err, self.munger_err

    def track_results(self):
        filename = self.d["results_file"]
        top_reporting_unit_id = db.name_to_id(
            self.session, "ReportingUnit", self.d["top_reporting_unit"]
        )
        election_id = db.name_to_id(self.session, "Election", self.d["election"])

        data = pd.DataFrame(
            [
                [
                    self.d["results_short_name"],
                    filename,
                    self.d["results_download_date"],
                    self.d["results_source"],
                    self.d["results_note"],
                    top_reporting_unit_id,
                    election_id,
                    datetime.datetime.now(),
                ]
            ],
            columns=[
                "short_name",
                "file_name",
                "download_date",
                "source",
                "note",
                "ReportingUnit_Id",
                "Election_Id",
                "created_at",
            ],
        )
        e = db.insert_to_cdf_db(self.session.bind, data, "_datafile")
        if e:
            return [0, 0], e
        else:
            col_map = {"short_name": "short_name"}
            datafile_id = db.append_id_to_dframe(
                self.session.bind, data, "_datafile", col_map=col_map
            ).iloc[0]["_datafile_Id"]
        return [datafile_id, election_id], e

    def load_results(self) -> dict:
        """Load results, returning error (or None, if load successful)"""
        err = None
        print(f'Processing {self.d["results_file"]}')
        results_info, e = self.track_results()
        if e:
<<<<<<< HEAD
            err = ui.append_error(
=======
            err = ui.add_new_error(
>>>>>>> 151d53fd
                err,
                "system",
                "SingleDataLoader.load_results"
                "database error: {e}"
            )

        else:
            for mu in self.munger_list:
                f_path = os.path.join(self.results_dir, self.d["results_file"])
                emu = ui.new_datafile(
                    self.session,
                    self.munger[mu],
                    f_path,
                    self.project_root,
                    self.juris,
                    results_info=results_info,
                    aux_data_dir=self.d["aux_data_dir"],
                )
                if emu != dict():
                    err[mu] = emu
        if err == dict():
            err = None
        return err


class JurisdictionPrepper:
    def __new__(cls):
        """Checks if parameter file exists and is correct. If not, does
        not create JurisdictionPrepper object."""
        param_file = "jurisdiction_prep.ini"
        try:
            d, parameter_err = ui.get_runtime_parameters(
                required_keys=prep_pars,
                param_file=param_file,
                header="election_data_analysis",
                err=None
            )
        except FileNotFoundError as e:
            print(
                f"File {param_file} not found. Ensure that it is located"
                " in the current directory. DataLoader object not created."
            )
            return None

        if parameter_err:
            print(f"File {param_file} missing requirements.")
            print(parameter_err)
            print("JurisdictionPrepper object not created.")
            return None
        return super().__new__(cls)

    def new_juris_files(self, other_districts: dict = None):
        """<juris_path> identifies the directory where the files will live.
        <abbr> is the two-letter abbreviation for state/district/territory.
        <state_house>, etc., gives the number of districts;
        <other_districts> is a dictionary of other district names, types & counts, e.g.,
        {'Circuit Court':{'ReportingUnitType':'judicial','count':5}}
        """
        # TODO Feature: allow other districts to be set in paramfile
        error = dict()
        # create directory if it doesn't exist
        jm.ensure_jurisdiction_dir(
            self.d["jurisdiction_path"], self.d["project_root"], ignore_empty=True
        )

        # add default entries
        templates = os.path.join(
            self.d["project_root"], "templates/jurisdiction_templates"
        )
        for element in ["Party", "Election"]:
            prep.add_defaults(self.d["jurisdiction_path"], templates, element)

        # add all standard Offices/RUs/CandidateContests
        self.add_standard_contests()

        # Feature create starter dictionary.txt with cdf_internal name
        #  used as placeholder for raw_identifier_value
        e = self.starter_dictionary()
        if e:
            ui.add_erro(error, "dictionary", e)
        return error

    def add_primaries_to_dict(self) -> str:
        error = None
        # TODO add real error handling
        primaries = {}
        # read CandidateContest.txt, Party.txt and dictionary.txt
        cc = prep.get_element(self.d["jurisdiction_path"], "CandidateContest")
        p = prep.get_element(self.d["jurisdiction_path"], "Party")
        d = prep.get_element(self.d["jurisdiction_path"], "dictionary")
        # for each CandidateContest line in dictionary.txt with cdf_identifier in CandidateContest.txt
        # and for each Party line in dictionary.txt with cdf_identifier in Party.txt
        # append corresponding line in dictionary.txt
        party_d = d[
            (d["cdf_element"] == "Party")
            & (d["cdf_internal_name"].isin(p["Name"].tolist()))
        ]
        contest_d = d[
            (d["cdf_element"] == "CandidateContest")
            & (d["cdf_internal_name"].isin(cc["Name"].tolist()))
        ]
        for i, p in party_d.iterrows():
            primaries[p["raw_identifier_value"]] = contest_d.copy().rename(
                columns={
                    "cdf_internal_name": "contest_internal",
                    "raw_identifier_value": "contest_raw",
                }
            )
            primaries[p["raw_identifier_value"]]["cdf_internal_name"] = primaries[
                p["raw_identifier_value"]
            ].apply(
                lambda row: prep.primary(
                    row, p["cdf_internal_name"], "contest_internal"
                ),
                axis=1,
            )
            primaries[p["raw_identifier_value"]]["raw_identifier_value"] = primaries[
                p["raw_identifier_value"]
            ].apply(
                lambda row: prep.primary(row, p["raw_identifier_value"], "contest_raw"),
                axis=1,
            )

        if primaries:
            df_list = [
                df[["cdf_element", "cdf_internal_name", "raw_identifier_value"]]
                for df in primaries.values()
            ]
            df_list.append(d)
            new_dictionary = pd.concat(df_list)
        else:
            new_dictionary = d
        prep.write_element(self.d["jurisdiction_path"], "dictionary", new_dictionary)
        return error

    def add_standard_contests(
        self, juriswide_contests: list = None, other_districts: dict = None
    ):
        """If <juriswide_contest> is None, use standard list hard-coded."""
        name = self.d["name"]
        abbr = self.d["abbreviated_name"]
        count = {
            f"{abbr} House": self.state_house,
            f"{abbr} Senate": self.state_senate,
            f"US House {abbr}": self.congressional,
        }
        ru_type = {
            f"{abbr} House": "state-house",
            f"{abbr} Senate": "state-senate",
            f"US House {abbr}": "congressional",
        }
        if other_districts:
            for k in other_districts.keys():
                count[k] = other_districts[k]["count"]
                ru_type[k] = other_districts[k]["ReportingUnitType"]

        w_office = prep.get_element(self.d["jurisdiction_path"], "Office")
        w_ru = prep.get_element(self.d["jurisdiction_path"], "ReportingUnit")
        w_cc = prep.get_element(self.d["jurisdiction_path"], "CandidateContest")
        cols_off = ["Name", "ElectionDistrict"]
        cols_ru = ["Name", "ReportingUnitType"]
        cols_cc = ["Name", "NumberElected", "Office", "PrimaryParty"]

        # add all district offices/contests/reportingunits
        for k in count.keys():
            w_office = w_office.append(
                pd.DataFrame(
                    [
                        [f"{k} District {i + 1}", f"{name};{k} District {i + 1}"]
                        for i in range(count[k])
                    ],
                    columns=cols_off,
                ),
                ignore_index=True,
            )
            w_ru = w_ru.append(
                pd.DataFrame(
                    [
                        [f"{name};{k} District {i + 1}", ru_type[k]]
                        for i in range(count[k])
                    ],
                    columns=cols_ru,
                ),
                ignore_index=True,
            )
            w_cc = w_cc.append(
                pd.DataFrame(
                    [
                        [f"{k} District {i + 1}", 1, f"{k} District {i + 1}", ""]
                        for i in range(count[k])
                    ],
                    columns=cols_cc,
                ),
                ignore_index=True,
            )

        # append top jurisdiction reporting unit
        top_ru = {
            "Name": self.d["name"],
            "ReportingUnitType": self.d["reporting_unit_type"],
        }
        w_ru = w_ru.append(top_ru, ignore_index=True)

        # add standard jurisdiction-wide offices
        if not juriswide_contests:
            juriswide_contests = [
                f"US President ({abbr})",
                f"{abbr} Governor",
                f"US Senate {abbr}",
                f"{abbr} Attorney General",
                f"{abbr} Lieutenant Governor",
                f"{abbr} Treasurer",
                f"{abbr} Secretary of State",
            ]
        # append jurisdiction-wide offices
        jw_off = pd.DataFrame(
            [[x, self.d["name"]] for x in juriswide_contests], columns=cols_off
        )
        w_office = w_office.append(jw_off, ignore_index=True)

        # append jurisdiction-wide contests
        jw_cc = pd.DataFrame(
            [[x, 1, x, ""] for x in juriswide_contests], columns=cols_cc
        )
        w_cc = w_cc.append(jw_cc, ignore_index=True)

        prep.write_element(
            self.d["jurisdiction_path"], "Office", w_office.drop_duplicates()
        )
        prep.write_element(
            self.d["jurisdiction_path"], "ReportingUnit", w_ru.drop_duplicates()
        )
        prep.write_element(
            self.d["jurisdiction_path"], "CandidateContest", w_cc.drop_duplicates()
        )
        return

    def add_primaries_to_candidate_contest(self):
        primaries = {}
        error = None

        # get contests that are not already primaries
        contests = prep.get_element(self.d["jurisdiction_path"], "CandidateContest")
        # TODO might have to check for '' as well as nulls
        non_p_contests = contests[contests["PrimaryParty"].isnull()]
        if non_p_contests.empty:
            error = "CandidateContest.txt is missing or has no non-primary contests. No primary contests added."
            return error

        # get parties
        parties = prep.get_element(self.d["jurisdiction_path"], "Party")
        if parties.empty:
            if error:
                error += "\n Party.txt is missing or empty. No primary contests added."
            else:
                error = "\n Party.txt is missing or empty. No primary contests added."
            return error

        for i, party in parties.iterrows():
            p = party["Name"]
            primaries[p] = non_p_contests.copy()
            primaries[p]["Name"] = non_p_contests.apply(
                lambda row: prep.primary(row, p, "Name"), axis=1
            )
            primaries[p]["PrimaryParty"] = p

        all_primaries = [primaries[p] for p in parties.Name.unique()]
        prep.write_element(
            self.d["jurisdiction_path"],
            "CandidateContest",
            pd.concat([contests] + all_primaries),
        )
        return error

    def add_sub_county_rus_from_results_file(
        self,
        error: dict = None,
        sub_ru_type: str = "precinct",
        results_file=None,
        munger_name=None,
        **kwargs,
    ) -> dict:
        """Assumes precincts (or other sub-county reporting units)
        are munged from row of the results file.
        Adds corresponding rows to ReportingUnit.txt and dictionary.txt
        using internal County name correctly"""

        # get parameters from arguments; otherwise from self.d; otherwise throw error
        kwargs, missing = ui.get_params_to_read_results(
            self.d, results_file, munger_name
        )
        if missing:
<<<<<<< HEAD
            error = ui.append_error(
=======
            error = ui.add_new_error(
>>>>>>> 151d53fd
                error,
                "ini",
                "jurisdiction_prep.ini"
                f"Parameters missing for processing {results_file or self.d['results_file']}: {missing}.",
            )
            return error

        # read data from file (appending _SOURCE)
        wr, munger, error = ui.read_results(kwargs, error)

        if wr.empty:
<<<<<<< HEAD
            error = ui.append_error(
=======
            error = ui.add_new_error(
>>>>>>> 151d53fd
                error,
                "file",

                f"No results read from file. Parameters: {kwargs}"
            )
            return error

        # reduce <wr> in size
        fields = [
            f"{field}_SOURCE"
            for field in munger.cdf_elements.loc["ReportingUnit", "fields"]
        ]
        wr = wr[fields].drop_duplicates()

        # get rid of all-blank rows
        wr = wr[(wr != "").any(axis=1)]
        if wr.empty:
<<<<<<< HEAD
            ui.append_error(
=======
            ui.add_new_error(
>>>>>>> 151d53fd
                error,
                "ini",
                "jurisdiction_prep.ini"
                f"No relevant information read from results file. Parameters: {kwargs}",
            )
            return error

        # get formulas from munger
        ru_formula = munger.cdf_elements.loc["ReportingUnit", "raw_identifier_formula"]
        try:
            [county_formula, sub_ru_formula] = ru_formula.split(";")
        except ValueError:
<<<<<<< HEAD
            ui.append_error(
=======
            ui.add_new_error(
>>>>>>> 151d53fd
                error,
                "munger",
                munger.name,
                f"ReportingUnit formula has wrong format (should have two parts separated by ;)",
            )
            return error

        # add columns for county and sub_ru
        wr, error = m.add_column_from_formula(
            wr, county_formula, "County_raw", error, suffix="_SOURCE"
        )
        wr, error = m.add_column_from_formula(
            wr, sub_ru_formula, "Sub_County_raw", error, suffix="_SOURCE"
        )

        # add column for county internal name
        ru_dict_old = prep.get_element(self.d["jurisdiction_path"], "dictionary")
        ru_dict_new = ru_dict_old[ru_dict_old.cdf_element == "ReportingUnit"]
        wr = wr.merge(
            ru_dict_new,
            how="left",
            left_on="County_raw",
            right_on="raw_identifier_value",
        ).rename(columns={"cdf_internal_name": "County_internal"})

        # add required new columns
        wr = m.add_constant_column(wr, "ReportingUnitType", sub_ru_type)
        wr = m.add_constant_column(wr, "cdf_element", "ReportingUnit")
        wr["Name"] = wr.apply(
            lambda x: f'{x["County_internal"]};{x["Sub_County_raw"]}', axis=1
        )
        wr["raw_identifier_value"] = wr.apply(
            lambda x: f'{x["County_raw"]};{x["Sub_County_raw"]}', axis=1
        )

        # add info to ReportingUnit.txt
        ru_add = wr[["Name", "ReportingUnitType"]]
        ru_old = prep.get_element(self.d["jurisdiction_path"], "ReportingUnit")
        prep.write_element(
            self.d["jurisdiction_path"], "ReportingUnit", pd.concat([ru_old, ru_add])
        )

        # add info to dictionary
        wr.rename(columns={"Name": "cdf_internal_name"}, inplace=True)
        dict_add = wr[["cdf_element", "cdf_internal_name", "raw_identifier_value"]]
        prep.write_element(
            self.d["jurisdiction_path"],
            "dictionary",
            pd.concat([ru_dict_old, dict_add]),
        )
        return error

    def add_sub_county_rus_from_multi_results_file(
        self, dir: str, error: dict = None, sub_ru_type: str = "precinct"
    ) -> dict:
        """Adds all elements in <elements> to <element>.txt and, naively, to <dictionary.txt>
        for each file in <dir> named (with munger) in a .ini file in the directory"""
        if not error:
            error = dict()
        for par_file_name in [x for x in os.listdir(dir) if x[-4:] == ".ini"]:
            par_file = os.path.join(dir, par_file_name)
            file_dict, missing_params = ui.get_runtime_parameters(
                required_keys=["results_file", "munger_name"],
                optional_keys=["aux_data_dir"],
                param_file=par_file,
            )
            file_dict["sub_ru_type"] = sub_ru_type
            file_dict["results_file"] = os.path.join(
                dir, file_dict["results_file"]
            )
            if missing_params:
<<<<<<< HEAD
                ui.append_error(
=======
                ui.add_new_error(
>>>>>>> 151d53fd
                    error,
                    "ini",
                    par_file_name,
                    f"Parameters missing: {missing_params}",
                )
            else:
                error = self.add_sub_county_rus_from_results_file(error, **file_dict)
        return error

    def add_elements_from_multi_results_file(
        self, elements: iter, dir: str, error: dict
    ):
        """Adds all elements in <elements> to <element>.txt and, naively, to <dictionary.txt>
        for each file in <dir> named (with munger) in a .ini file in the directory"""
        for par_file_name in [x for x in os.listdir(dir) if x[-4:] == ".ini"]:
            par_file = os.path.join(dir, par_file_name)
            file_dict, new_err = ui.get_runtime_parameters(
                required_keys=["results_file", "munger_name"],
                header="election_data_analysis",
                optional_keys=["aux_data_dir"],
                param_file=par_file,
                err=None
            )
            file_dict["results_file"] = os.path.join(
                dir, file_dict["results_file"]
            )
            if new_err:
                error = ui.consolidate_errors([error,new_err])
            else:
                error = self.add_elements_from_results_file(
                    elements, error, **file_dict
                )
        return error

    def add_elements_from_results_file(
        self,
        elements: iter,
        error: dict,
        results_file_path=None,
        munger_name=None,
        **kwargs,
    ) -> dict:
        """Add lines in dictionary.txt and <element>.txt corresponding to munged names not already in dictionary
        or not already in <element>.txt for each <element> in <elements>"""

        # get parameters from arguments; otherwise from self.d; otherwise throw error
        kwargs, missing = ui.get_params_to_read_results(
            self.d, results_file_path, munger_name
        )
        if missing:
<<<<<<< HEAD
            error = ui.append_error(
=======
            error = ui.add_new_error(
>>>>>>> 151d53fd
                error,
                "ini"
                "datafile",
                f"Parameters missing: {missing}. Results file cannot be processed.",
            )
            return error

        # read data from file (appending _SOURCE)
        wr, mu, error = ui.read_results(kwargs, error)

        for element in elements:
            name_field = db.get_name_field(element)
            # append <element>_raw
            wr, error = m.add_munged_column(
                wr,
                mu,
                element,
                error,
                mode=mu.cdf_elements.loc[element, "source"],
                inplace=False,
            )
            if error:
                return error
            # find <element>_raw values not in dictionary.txt.raw_identifier_value;
            #  add corresponding lines to dictionary.txt
            wd = prep.get_element(self.d["jurisdiction_path"], "dictionary")
            old_raw = wd[wd.cdf_element == element]["raw_identifier_value"].to_list()
            new_raw = [x for x in wr[f"{element}_raw"] if x not in old_raw]
            new_raw_df = pd.DataFrame(
                [[element, x, x] for x in new_raw],
                columns=["cdf_element", "cdf_internal_name", "raw_identifier_value"],
            )
            wd = pd.concat([wd, new_raw_df]).drop_duplicates()
            prep.write_element(self.d["jurisdiction_path"], "dictionary", wd)

            # find cdf_internal_names that are not in <element>.txt and add them to <element>.txt
            we = prep.get_element(self.d["jurisdiction_path"], element)
            old_internal = we[name_field].to_list()
            new_internal = [
                x
                for x in wd[wd.cdf_element == element]["cdf_internal_name"]
                if x not in old_internal
            ]
            # TODO guide user to check dictionary for bad stuff before running this
            #  e.g., primary contests already in dictionary cause a problem.
            new_internal_df = pd.DataFrame(
                [[x] for x in new_internal], columns=[name_field]
            )
            we = pd.concat([we, new_internal_df]).drop_duplicates()
            prep.write_element(self.d["jurisdiction_path"], element, we)
            # if <element>.txt has columns other than <name_field>, notify user
            if we.shape[1] > 1 and not new_internal_df.empty:
<<<<<<< HEAD
                error = ui.append_error(
=======
                error = ui.add_new_error(
>>>>>>> 151d53fd
                    error,
                    "jurisdiction-warn",
                    self.d["jurisdiction_path"],
                    f"New rows added to {element}.txt, but data may be missing from some fields in those rows.",
                )
        return error

    def starter_dictionary(self, include_existing=True) -> str:
        """Creates a starter file for dictionary.txt, assuming raw_identifiers are the same as cdf_internal names.
        Puts file in the current directory"""
        w = dict()
        elements = [
            "BallotMeasureContest",
            "Candidate",
            "CandidateContest",
            "Election",
            "Office",
            "Party",
            "ReportingUnit",
        ]
        old = prep.get_element(self.d["jurisdiction_path"], "dictionary")
        if not include_existing:
            old.drop()
        for element in elements:
            w[element] = prep.get_element(self.d["jurisdiction_path"], element)
            name_field = db.get_name_field(element)
            w[element] = m.add_constant_column(w[element], "cdf_element", element)
            w[element].rename(columns={name_field: "cdf_internal_name"}, inplace=True)
            w[element]["raw_identifier_value"] = w[element]["cdf_internal_name"]

        starter_file_name = f'{self.d["abbreviated_name"]}_starter_dictionary.txt'
        starter = pd.concat(
            [
                w[element][["cdf_element", "cdf_internal_name", "raw_identifier_value"]]
                for element in elements
            ]
        ).drop_duplicates()
        err = prep.write_element(
            ".", "dictionary", starter, file_name=starter_file_name
        )
        print(
            f"Starter dictionary created in current directory (not in jurisdiction directory):\n{starter_file_name}"
        )
        return err

    def __init__(self):
        self.d, self.parameter_err = ui.get_runtime_parameters(
            required_keys=prep_pars,
            optional_keys=optional_prep_pars,
            param_file="jurisdiction_prep.ini",
            header="election_data_analysis",
            err=None,
        )
        self.state_house = int(self.d["count_of_state_house_districts"])
        self.state_senate = int(self.d["count_of_state_senate_districts"])
        self.congressional = int(self.d["count_of_us_house_districts"])


def make_par_files(
    dir: str,
    munger_name: str,
    jurisdiction_path: str,
    top_ru: str,
    election: str,
    download_date: str = "1900-01-01",
    source: str = "unknown",
    results_note: str = "none",
    aux_data_dir: str = "",
):
    """Utility to create parameter files for multiple files. Makes a parameter file for each (non-.ini,non .*) file in <dir>,
    once all other necessary parameters are specified."""
    data_file_list = [f for f in os.listdir(dir) if (f[-4:] != ".ini") & (f[0] != ".")]
    for f in data_file_list:
        par_text = f"[election_data_analysis]\nresults_file={f}\njurisdiction_path={jurisdiction_path}\nmunger_name={munger_name}\ntop_reporting_unit={top_ru}\nelection={election}\nresults_short_name={top_ru}_{f}\nresults_download_date={download_date}\nresults_source={source}\nresults_note={results_note}\naux_data_dir={aux_data_dir}\n"
        par_name = ".".join(f.split(".")[:-1]) + ".ini"
        with open(os.path.join(dir, par_name), "w") as p:
            p.write(par_text)
    return


class Analyzer:
    def __new__(self):
        """Checks if parameter file exists and is correct. If not, does
        not create DataLoader object."""
        try:
            d, parameter_err = ui.get_runtime_parameters(
                required_keys=["dbname"],
                param_file="run_time.ini",
                header="postgresql",
            )
        except FileNotFoundError as e:
            print(
                "Parameter file 'run_time.ini' not found. Ensure that it is located"
                " in the current directory. Analyzer object not created."
            )
            return None

        if parameter_err:
            print("Parameter file missing requirements.")
            print(parameter_err)
            print("Analyzer object not created.")
            return None

        return super().__new__(self)

    def __init__(self):
        eng, err = db.sql_alchemy_connect("run_time.ini")
        Session = sessionmaker(bind=eng)
        self.session = Session()

    def display_options(self, input: str, verbose: bool = False, filters: list = None):
        if not verbose:
            results = db.get_input_options(self.session, input, False)
        else:
            if not filters:
                df = pd.DataFrame(db.get_input_options(self.session, input, True))
                results = db.package_display_results(df)
            else:
                results = db.get_filtered_input_options(self.session, input, filters)
        if results:
            return results
        return None

    def scatter(
        self,
        jurisdiction: str,
        subdivision_type: str,
        h_election: str,
        h_category: str,
        h_count: str,  # horizontal axis params
        v_election: str,
        v_category: str,
        v_count: str,  # vertical axis params
        fig_type: str = None,
    ) -> list:
        """Used to create a scatter plot based on selected inputs. The fig_type parameter
        is used when the user wants to actually create the visualization; this uses plotly
        so any image extension that is supported by plotly is usable here. Currently supports
        html, png, jpeg, webp, svg, pdf, and eps. Note that some filetypes may need plotly-orca
        installed as well."""
        d, error = ui.get_runtime_parameters(
            required_keys=["rollup_directory"],
            param_file="run_time.ini",
            header="election_data_analysis",
        )
        if error:
            print("Parameter file missing requirements.")
            print(error)
            print("Data not created.")
            return
        jurisdiction_id = db.name_to_id(self.session, "ReportingUnit", jurisdiction)
        subdivision_type_id = db.name_to_id(
            self.session, "ReportingUnitType", subdivision_type
        )
        h_election_id = db.name_to_id(self.session, "Election", h_election)
        v_election_id = db.name_to_id(self.session, "Election", v_election)
        # *_type is either candidates or contests
        h_count_item_type, h_type = self.split_category_input(h_category)
        v_count_item_type, v_type = self.split_category_input(v_category)
        if h_count == "All Candidates" or h_count == "All Contests":
            h_count_id = -1
        elif h_type == "candidates":
            h_count_id = db.name_to_id(self.session, "Candidate", h_count)
        elif h_type == "contests":
            h_count_id = db.name_to_id(self.session, "CandidateContest", h_count)
        if v_count == "All Candidates" or v_count == "All Contests":
            v_count_id = -1
        elif v_type == "candidates":
            v_count_id = db.name_to_id(self.session, "Candidate", v_count)
        elif v_type == "contests":
            v_count_id = db.name_to_id(self.session, "CandidateContest", v_count)
        h_count_item_type, h_type = self.split_category_input(h_category)
        v_count_item_type, v_type = self.split_category_input(v_category)
        agg_results = a.create_scatter(
            self.session,
            jurisdiction_id,
            subdivision_type_id,
            h_election_id,
            h_count_item_type,
            h_count_id,
            h_type,
            v_election_id,
            v_count_item_type,
            v_count_id,
            v_type,
        )
        if fig_type:
            v.plot("scatter", agg_results, fig_type, d["rollup_directory"])
        return agg_results

    def bar(
        self,
        election: str,
        jurisdiction: str,
        contest_type: str = None,
        contest: str = None,
        fig_type: str = None,
    ) -> list:
        """contest_type is one of state, congressional, state-senate, state-house"""
        d, error = ui.get_runtime_parameters(
            required_keys=["rollup_directory"],
            param_file="run_time.ini",
            header="election_data_analysis",
        )
        if error:
            print("Parameter file missing requirements.")
            print(error)
            print("Data not created.")
            return
        election_id = db.name_to_id(self.session, "Election", election)
        jurisdiction_id = db.name_to_id(self.session, "ReportingUnit", jurisdiction)
        # for now, bar charts can only handle jurisdictions where county is one level
        # down from the jurisdiction
        most_granular_id = db.name_to_id(self.session, "ReportingUnitType", "county")
        hierarchy = db.get_jurisdiction_hierarchy(
            self.session, jurisdiction_id, most_granular_id
        )
        # bar chart always at one level below top reporting unit
        agg_results = a.create_bar(
            self.session,
            jurisdiction_id,
            hierarchy[1],
            contest_type,
            contest,
            election_id,
            False,
        )
        if fig_type:
            for agg_result in agg_results:
                v.plot("bar", agg_result, fig_type, d["rollup_directory"])
        return agg_results

    def split_category_input(self, input_str: str):
        """Helper function. Takes an input from the front end that is the cartesian
        product of the CountItemType and {'Candidate', 'Contest'}. So something like:
        Total Candidates or Absentee Contests. Cleans this and returns
        something usable for the system to identify what the user is asking for."""
        count_item_types = self.display_options("count_item_type")
        count_item_type = [
            count_type for count_type in count_item_types if count_type in input_str
        ][0]
        selection_type = input_str[len(count_item_type) + 1 :]
        return count_item_type, selection_type

    def export_outlier_data(self, jurisdiction: str, contest: str = None):
        """contest_type is one of state, congressional, state-senate, state-house"""
        d, error = ui.get_runtime_parameters(
            required_keys=["rollup_directory"],
            param_file="run_time.ini",
            header="election_data_analysis",
        )
        if error:
            print("Parameter file missing requirements.")
            print(error)
            print("Data not created.")
            return
        jurisdiction_id = db.name_to_id(self.session, "ReportingUnit", jurisdiction)
        most_granular_id = db.name_to_id(
            self.session, "ReportingUnitType", d["sub_reporting_unit_type"]
        )
        hierarchy = db.get_jurisdiction_hierarchy(
            self.session, jurisdiction_id, most_granular_id
        )
        results_info = db.get_datafile_info(self.session, self.d["results_file_short"])
        # bar chart always at one level below top reporting unit
        agg_results = a.create_bar(
            self.session,
            jurisdiction_id,
            hierarchy[1],
            None,
            contest,
            results_info[1],
            True,
        )
        return agg_results


def get_filename(path: str) -> str:
    head, tail = ntpath.split(path)
    return tail or ntpath.basename(head)<|MERGE_RESOLUTION|>--- conflicted
+++ resolved
@@ -84,17 +84,17 @@
         self.tracker = dict()
 
         # create db if it does not already exist
-        error = db.test_connection()
+        error = db.establish_connection()
         if error:
             db.create_new_db(self.d["project_root"])
 
         # connect to db
         try:
-            self.engine, err = db.sql_alchemy_connect()
+            self.engine = db.sql_alchemy_connect()
             Session = sessionmaker(bind=self.engine)
             self.session = Session()
         except Exception as e:
-            print(f"Cannot connect to database. Exiting. {e}")
+            print("Cannot connect to database. Exiting.")
             quit()
 
     def load_all(self, load_jurisdictions: bool = True) -> dict:
@@ -107,11 +107,7 @@
         # list .ini files and pull their jurisdiction_paths
         par_files = [f for f in os.listdir(self.d["results_dir"]) if f[-4:] == ".ini"]
         if not par_files:
-<<<<<<< HEAD
-            err = ui.append_error(
-=======
             err = ui.add_new_error(
->>>>>>> 151d53fd
                 err,
                 "file",
                 self.d['results_dir'],
@@ -384,11 +380,7 @@
         print(f'Processing {self.d["results_file"]}')
         results_info, e = self.track_results()
         if e:
-<<<<<<< HEAD
-            err = ui.append_error(
-=======
             err = ui.add_new_error(
->>>>>>> 151d53fd
                 err,
                 "system",
                 "SingleDataLoader.load_results"
@@ -681,11 +673,7 @@
             self.d, results_file, munger_name
         )
         if missing:
-<<<<<<< HEAD
-            error = ui.append_error(
-=======
             error = ui.add_new_error(
->>>>>>> 151d53fd
                 error,
                 "ini",
                 "jurisdiction_prep.ini"
@@ -697,11 +685,7 @@
         wr, munger, error = ui.read_results(kwargs, error)
 
         if wr.empty:
-<<<<<<< HEAD
-            error = ui.append_error(
-=======
             error = ui.add_new_error(
->>>>>>> 151d53fd
                 error,
                 "file",
 
@@ -719,11 +703,7 @@
         # get rid of all-blank rows
         wr = wr[(wr != "").any(axis=1)]
         if wr.empty:
-<<<<<<< HEAD
-            ui.append_error(
-=======
             ui.add_new_error(
->>>>>>> 151d53fd
                 error,
                 "ini",
                 "jurisdiction_prep.ini"
@@ -736,11 +716,7 @@
         try:
             [county_formula, sub_ru_formula] = ru_formula.split(";")
         except ValueError:
-<<<<<<< HEAD
-            ui.append_error(
-=======
             ui.add_new_error(
->>>>>>> 151d53fd
                 error,
                 "munger",
                 munger.name,
@@ -812,11 +788,7 @@
                 dir, file_dict["results_file"]
             )
             if missing_params:
-<<<<<<< HEAD
-                ui.append_error(
-=======
                 ui.add_new_error(
->>>>>>> 151d53fd
                     error,
                     "ini",
                     par_file_name,
@@ -867,11 +839,7 @@
             self.d, results_file_path, munger_name
         )
         if missing:
-<<<<<<< HEAD
-            error = ui.append_error(
-=======
             error = ui.add_new_error(
->>>>>>> 151d53fd
                 error,
                 "ini"
                 "datafile",
@@ -924,11 +892,7 @@
             prep.write_element(self.d["jurisdiction_path"], element, we)
             # if <element>.txt has columns other than <name_field>, notify user
             if we.shape[1] > 1 and not new_internal_df.empty:
-<<<<<<< HEAD
-                error = ui.append_error(
-=======
                 error = ui.add_new_error(
->>>>>>> 151d53fd
                     error,
                     "jurisdiction-warn",
                     self.d["jurisdiction_path"],
@@ -1035,7 +999,7 @@
         return super().__new__(self)
 
     def __init__(self):
-        eng, err = db.sql_alchemy_connect("run_time.ini")
+        eng = db.sql_alchemy_connect("run_time.ini")
         Session = sessionmaker(bind=eng)
         self.session = Session()
 
