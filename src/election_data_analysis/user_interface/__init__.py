--- conflicted
+++ resolved
@@ -291,19 +291,10 @@
         aux_data_dir = params["aux_data_dir"]
     else:
         aux_data_dir = None
-<<<<<<< HEAD
-    munger_path = os.path.join(params["project_root"], "mungers", params["munger_name"])
-    mu_err = jm.check_munger_files(munger_path,template_path)
-    mu = jm.Munger(
-        munger_path,
-        None,
-        aux_data_dir=aux_data_dir,
-=======
     mu, mu_err = jm.Munger(
         os.path.join(params["project_root"], "mungers", params["munger_name"]),
         aux_data_dir=aux_data_dir,
         project_root=params["project_root"],
->>>>>>> 151d53fd
     )
     if mu_err and ("munger" in mu_err.keys()) and (params["munger_name"] in mu_err["munger"][params["munger_name"]]):
         error = consolidate_errors([error,mu_err])
@@ -329,11 +320,7 @@
 
     # initialize the jurisdiction
     if missing_values:
-<<<<<<< HEAD
-        err = append_error(
-=======
         err = add_new_error(
->>>>>>> 151d53fd
             err,
             "jurisdiction",
             juris_path,
@@ -375,11 +362,7 @@
         elif munger.file_type in ["xls", "xlsx"]:
             df = pd.read_excel(f_path, **kwargs)
         else:
-<<<<<<< HEAD
-            err = append_error(
-=======
             err = add_new_error(
->>>>>>> 151d53fd
                 err,
                 "munger",
                 munger.name,
@@ -387,11 +370,7 @@
             )
             df = pd.DataFrame()
         if df.empty:
-<<<<<<< HEAD
-            err = append_error(
-=======
             err = add_new_error(
->>>>>>> 151d53fd
                 err,
                 "munger",
                 munger.name,
@@ -409,11 +388,7 @@
         # DFs have trouble comparing against None. So we return an empty DF and
         # check for emptiness below as an indication of an error.
         e = f"Error parsing results file.\n{pe}"
-<<<<<<< HEAD
-    err = append_error(
-=======
     err = add_new_error(
->>>>>>> 151d53fd
         err,
         "file",
         f_path,
@@ -437,11 +412,7 @@
         try:
             working, err = read_single_datafile(mu, results_file, err)
         except Exception as exc:
-<<<<<<< HEAD
-            err = append_error(
-=======
             err = add_new_error(
->>>>>>> 151d53fd
                 err,
                 "file",
                 results_file,
@@ -513,11 +484,7 @@
         munger, raw_path, project_root, err, aux_data_dir=aux_data_dir
     )
     if raw.empty:
-<<<<<<< HEAD
-        err = append_error(
-=======
         err = add_new_error(
->>>>>>> 151d53fd
             err,
             "file",
             raw_path,
@@ -547,11 +514,7 @@
             ids=results_info,
         )
     except Exception as exc:
-<<<<<<< HEAD
-        err = append_error(
-=======
         err = add_new_error(
->>>>>>> 151d53fd
             err,
             "system",
             "user_interface.new_datafile",
@@ -571,11 +534,7 @@
     required_keys: list,
     param_file: str,
     header: str,
-<<<<<<< HEAD
-    err: Optional[Dict[Any, dict]] = None,
-=======
     err: Optional[Dict[Any, dict]],
->>>>>>> 151d53fd
     optional_keys: list = None,
 ) -> (dict, dict):
     d = {}
@@ -584,11 +543,7 @@
     parser = ConfigParser()
     p = parser.read(param_file)
     if len(p) == 0:
-<<<<<<< HEAD
-        err = append_error(
-=======
         err = add_new_error(
->>>>>>> 151d53fd
             err,
             "file",
             param_file,
@@ -600,11 +555,7 @@
     try:
         h = parser[header]
     except KeyError as ke:
-<<<<<<< HEAD
-        err = append_error(
-=======
         err = add_new_error(
->>>>>>> 151d53fd
             err,
             "ini",
             param_file,
@@ -621,11 +572,7 @@
             missing_required_params.append(k)
     if missing_required_params:
         mrp = ",".join(missing_required_params)
-<<<<<<< HEAD
-        err = append_error(
-=======
         err = add_new_error(
->>>>>>> 151d53fd
             err,
             "ini",
             param_file,
@@ -676,11 +623,7 @@
     # TODO
     return
 
-<<<<<<< HEAD
-def append_error(
-=======
 def add_new_error(
->>>>>>> 151d53fd
         err: Optional[Dict[Any, dict]],
         err_type: str,
         key: str,
@@ -704,17 +647,10 @@
             "warn-system":{},
         }
     if err_type not in err.keys():
-<<<<<<< HEAD
-        err = append_error(
-            err,
-            "system",
-            "user_interface.append_error",
-=======
         err = add_new_error(
             err,
             "system",
             "user_interface.add_new_error",
->>>>>>> 151d53fd
             f"{err_type}: {msg}")
         return err
     if key in err[err_type].keys():
@@ -722,24 +658,3 @@
     else:
         err[err_type][key] = msg
     return err
-<<<<<<< HEAD
-
-
-def fatal_error(err: dict, error_type: str, name_key:str = None) -> bool:
-    """Is there a fatal error of the given error type?
-    If name_key is given, is there a fatal error of the given <error_type> for the given <name_key>?"""
-    if err and error_type in err.keys():
-        if name_key:
-            if "warn" in name_key:
-                # warnings are never fatal
-                return False
-            elif name_key in err[error_type].keys():
-                return True
-            else:
-                return False
-        else:
-            return True
-    else:
-        return False
-=======
->>>>>>> 151d53fd
