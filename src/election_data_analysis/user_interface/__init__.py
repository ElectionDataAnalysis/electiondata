--- conflicted
+++ resolved
@@ -443,16 +443,26 @@
 def read_combine_results(
     mu: jm.Munger, results_file, project_root, err, aux_data_dir=None
 ):
-<<<<<<< HEAD
-    try:
-        working, err = read_single_datafile(mu, results_file, err)
-    except Exception as exc:
-        e = f"Exception while reading file {results_file}: {exc}"
-        add_error(err, "datafile", e)
-    if [k for k in err.keys() if err[k] != None]:
-        return pd.DataFrame(), err
+    if mu.options["file_type"] in ["concatenated-blocks"]:
+        working, err = sf.read_concatenated_blocks(results_file, mu, err)
+
+        # set options that will be needed for going forward
+        mu.options["count_columns"] = [working.columns.to_list().index("count")]
+        mu.options["header_row_count"] = 1
+        mu.options["field_name_row"] = 0
     else:
-        working = m.cast_cols_as_int(working, mu.count_columns, mode="index")
+        try:
+            working, err = read_single_datafile(mu, results_file, err)
+        except Exception as exc:
+            e = f"Exception while reading file {results_file}: {exc}"
+            add_error(err, "datafile", e)
+            return pd.DataFrame(), err
+        if [k for k in err.keys() if err[k] != None]:
+            return pd.DataFrame(), err
+        else:
+            working = m.cast_cols_as_int(
+                working, mu.options["count_columns"], mode="index"
+            )
 
         # merge with auxiliary files (if any)
         if aux_data_dir is not None:
@@ -472,34 +482,6 @@
                 a_d = aux_data[abbrev].rename(columns=col_rename)
                 working = working.merge(
                     a_d, how="left", left_on=foreign_key, right_index=True
-=======
-    if mu.options["file_type"] in ["concatenated-blocks"]:
-        working, err = sf.read_concatenated_blocks(results_file, mu, err)
-
-        # set options that will be needed for going forward
-        mu.options["count_columns"] = [working.columns.to_list().index("count")]
-        mu.options["header_row_count"] = 1
-        mu.options["field_name_row"] = 0
-    else:
-        try:
-            working, err = read_single_datafile(mu, results_file, err)
-        except Exception as exc:
-            e = f"Exception while reading file {results_file}: {exc}"
-            add_error(err, "datafile", e)
-            return pd.DataFrame(), err
-        if [k for k in err.keys() if err[k] != None]:
-            return pd.DataFrame(), err
-        else:
-            working = m.cast_cols_as_int(
-                working, mu.options["count_columns"], mode="index"
-            )
-
-            # merge with auxiliary files (if any)
-            if aux_data_dir is not None:
-                # get auxiliary data (includes cleaning and setting (multi-)index of primary key column(s))
-                aux_data, err = mu.get_aux_data(
-                    aux_data_dir, err, project_root=project_root
->>>>>>> dfaa4976
                 )
 
     return working, err
@@ -544,7 +526,7 @@
         add_error(err, "datafile_error", e)
         return err
 
-    count_columns_by_name = [raw.columns[x] for x in munger.count_columns]
+    count_columns_by_name = [raw.columns[x] for x in munger.options["count_columns"]]
 
     try:
         raw = m.munge_clean(raw, munger)
