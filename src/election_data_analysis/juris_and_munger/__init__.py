--- conflicted
+++ resolved
@@ -181,15 +181,9 @@
         field_list = list(set([x[0] for x in self.auxiliary_fields()]))
         for abbrev in field_list:
             # get munger for the auxiliary file
-<<<<<<< HEAD
-            mu_err = check_munger_files()
-            aux_mu, mu_err = Munger(
-                os.path.join(self.path_to_munger_dir, abbrev),
-=======
             aux_mu = Munger(
                 os.path.join(self.path_to_munger_dir, abbrev),
                 project_root=project_root
->>>>>>> 151d53fd
             )
 
             # find file in aux_data_dir whose name contains the string <afn>
@@ -238,10 +232,6 @@
         <aux_data_dir> is the directory holding those files."""
         self.name = os.path.basename(dir_path)  # e.g., 'nc_general'
         self.path_to_munger_dir = dir_path
-<<<<<<< HEAD
-        self.foo_err = err
-=======
->>>>>>> 151d53fd
         # TODO make handling of these directories consistent
 
         [
@@ -299,11 +289,10 @@
     # read formatting info
     required_keys = munger_pars_req
     optional_keys = list(munger_pars_opt.keys())
-    options, dummy_err = ui.get_runtime_parameters(
+    options, missing_required_params = ui.get_runtime_parameters(
         required_keys=required_keys,
         param_file=os.path.join(dir_path, "format.config"),
         header="format",
-        err=None,
         optional_keys=optional_keys,
     )
     options = recast_options(options,munger_pars_opt)
@@ -460,18 +449,6 @@
         return {}
 
 
-<<<<<<< HEAD
-def check_munger_files(munger_path,template_path):
-    """Check that the munger files are complete and consistent with one another.
-    <munger_path> is the path to the directory of the particular munger.
-    <template_path> is the path to the directory of template files"""
-
-    err = None
-
-    # check whether directory exists
-    if not os.path.isdir(munger_path):
-        err = ui.append_error(
-=======
 def check_munger_files(dir_of_all_mungers, munger_name, project_root=None):
     """Check that the munger files are complete and consistent with one another.
     Assumes munger directory exists. Assumes dictionary.txt is in the template file.
@@ -483,7 +460,6 @@
     # check whether directory exists
     if not os.path.isdir(munger_path):
         err = ui.add_new_error(
->>>>>>> 151d53fd
             err,
             "munger",
             munger_path,
@@ -492,12 +468,8 @@
         return err
 
     # check whether all files exist
-<<<<<<< HEAD
-    template_with_extension_list = os.listdir(template_path)
-=======
     templates = os.path.join(project_root, "templates/munger_templates")
     template_with_extension_list = os.listdir(templates)
->>>>>>> 151d53fd
     for munger_file in template_with_extension_list:
         # TODO create optional template for auxiliary.txt
         cf_path = os.path.join(munger_path, munger_file)
@@ -506,20 +478,6 @@
 
         # if file exists, check format against template and then contents
         if file_exists:
-<<<<<<< HEAD
-            # check format
-            new_err = check_munger_file_format(munger_path, munger_file, template_path, err)
-            if new_err and "munger" in new_err.keys():
-                err = ui.consolidate_errors(err,new_err)
-                return err
-            # if no errors found so far, check contents
-            else:
-                new_err = check_munger_file_contents(munger_path, munger_file, None)
-                if new_err and "munger" in new_err.keys():
-
-        else:
-            err = ui.append_error(
-=======
             err = check_munger_file_format(munger_path, munger_file, templates, err)
 
             # if no errors found so far, check contents
@@ -527,7 +485,6 @@
                 err = check_munger_file_contents(munger_path, munger_file, err, project_root=project_root)
         else:
             err = ui.add_new_error(
->>>>>>> 151d53fd
                 err,
                 "munger",
                 munger_name,
@@ -539,19 +496,11 @@
 def check_munger_file_format(
         munger_path: str,
         munger_file: str,
-<<<<<<< HEAD
-        templates: str,
-        err: dict
-) -> dict:
-
-    munger_name = Path(munger_path).name
-=======
         templates:str,
         err: dict
 ) -> dict:
 
     problems = list()
->>>>>>> 151d53fd
     if munger_file[-4:] == ".txt":
         cf_df = pd.read_csv(
             os.path.join(munger_path, munger_file), sep="\t", encoding="iso-8859-1"
@@ -563,17 +512,10 @@
         # check column names are correct
         if set(cf_df.columns) != set(temp.columns):
             cols = "\t".join(temp.columns.to_list())
-<<<<<<< HEAD
-            err = ui.append_error(
-                err,
-                "munger",
-                munger_name,
-=======
             err = ui.add_new_error(
                 err,
                 "munger",
                 munger_path,
->>>>>>> 151d53fd
                 f"Columns in {munger_file} need to be (tab-separated):\n" f" {cols}\n",
             )
 
@@ -581,33 +523,19 @@
         #  check same number of rows
         elif cf_df.shape[0] != temp.shape[0]:
             first_col = "\n".join(list(temp.iloc[:, 0]))
-<<<<<<< HEAD
-            err = ui.append_error(
-                err,
-                "munger",
-                munger_name,
-=======
             err = ui.add_new_error(
                 err,
                 "munger",
                 munger_path,
->>>>>>> 151d53fd
                 f"Wrong number of rows in {munger_file}. \nFirst column must be exactly:\n{first_col}",
             )
         elif set(cf_df.iloc[:, 0]) != set(temp.iloc[:, 0]):
             first_error = (cf_df.iloc[:, 0] != temp.iloc[:, 0]).index.to_list()[0]
             first_col = "\n".join(list(temp.iloc[:, 0]))
-<<<<<<< HEAD
-            err = ui.append_error(
-                err,
-                "munger",
-                munger_name,
-=======
             err = ui.add_new_error(
                 err,
                 "munger",
                 munger_path,
->>>>>>> 151d53fd
                 f"First column of {munger_file}.txt must be exactly:\n{first_col}\n"
                 f"First error is at row {first_error}: {cf_df.loc[first_error]}",
             )
@@ -621,32 +549,18 @@
             optional_keys=list(munger_pars_opt.keys()),
         )
     else:
-<<<<<<< HEAD
-        err = ui.append_error(
-            err,
-            "munger",
-            munger_name,
-=======
         err = ui.add_new_error(
             err,
             "munger",
             munger_path,
->>>>>>> 151d53fd
             f"Unrecognized file in munger: {munger_file}",
         )
     return err
 
 
-<<<<<<< HEAD
-def check_munger_file_contents(munger_path, munger_file, err):
-    """check whether munger files are internally consistent"""
-
-    munger_name = Path(munger_path).name
-=======
 def check_munger_file_contents(munger_path, munger_name, munger_file, err, project_root):
     """check whether munger files are internally consistent"""
 
->>>>>>> 151d53fd
     if munger_file == "cdf_elements.txt":
         # read cdf_elements and format from files
         cdf_elements = pd.read_csv(
@@ -657,11 +571,7 @@
         bad_source = [x for x in cdf_elements.source if x not in ["row", "column"]]
         if bad_source:
             b_str = ",".join(bad_source)
-<<<<<<< HEAD
-            err = ui.append_error(
-=======
             err = ui.add_new_error(
->>>>>>> 151d53fd
                 err,
                 "munger-warn",
                 munger_name,
@@ -674,11 +584,7 @@
         ]
         if bad_formula:
             f_str = ",".join(bad_formula)
-<<<<<<< HEAD
-            err = ui.append_error(
-=======
             err = ui.add_new_error(
->>>>>>> 151d53fd
                 err,
                 "munger-warn",
                 munger_name,
@@ -707,11 +613,7 @@
                     bad_column_formula.add(r["raw_identifier_formula"])
         if bad_column_formula:
             cf_str = ",".join(bad_column_formula)
-<<<<<<< HEAD
-            err = ui.append_error(
-=======
             err = ui.add_new_error(
->>>>>>> 151d53fd
                 err,
                 "munger",
                 munger_name,
@@ -729,22 +631,14 @@
 
         # warn if encoding missing or is not recognized
         if "encoding" not in format_d.keys():
-<<<<<<< HEAD
-            err = ui.append_error(
-=======
             err = ui.add_new_error(
->>>>>>> 151d53fd
                 err,
                 "munger-warn",
                 munger_name,
                 f"No encoding specified; iso-8859-1 will be used",
             )
         elif not format_d["encoding"] in ui.recognized_encodings:
-<<<<<<< HEAD
-            err = ui.append_error(
-=======
             err = ui.add_new_error(
->>>>>>> 151d53fd
                 err,
                 "munger-warn",
                 munger_name,
@@ -760,11 +654,7 @@
             if (not format_d["field_name_row"].isnumeric()) and len(
                 format_d["field_names_if_no_field_name_row"]
             ) == 0:
-<<<<<<< HEAD
-                err = ui.append_error(
-=======
                 err = ui.add_new_error(
->>>>>>> 151d53fd
                     err,
                     "munger",
                     munger_name,
@@ -778,11 +668,7 @@
             try:
                 int(format_d["header_row_count"])
             except TypeError or ValueError:
-<<<<<<< HEAD
-                err = ui.append_error(
-=======
                 err = ui.add_new_error(
->>>>>>> 151d53fd
                     err,
                     "munger",
                     munger_name,
@@ -795,22 +681,14 @@
                 try:
                     int(format_d[key])
                 except ValueError or TypeError:
-<<<<<<< HEAD
-                    err = ui.append_error(
-=======
                     err = ui.add_new_error(
->>>>>>> 151d53fd
                         err,
                         "munger",
                         munger_name,
                         f'{key} is not an integer:  {format_d[key]}',
                     )
     else:
-<<<<<<< HEAD
-        err = ui.append_error(
-=======
         err = ui.add_new_error(
->>>>>>> 151d53fd
             err,
             "system",
             "juris_and_munger.check_munger_file_contents",
