--- conflicted
+++ resolved
@@ -1768,18 +1768,12 @@
     return w_df, w_formula, err
 
 
-<<<<<<< HEAD
 def get_fields_from_formula(formula: Optional[str]) -> List[str]:
     if formula:
         texts_and_fields, final_text = text_fragments_and_fields(formula)
         fields = [x[1] for x in texts_and_fields]
     else:
         fields = list()
-    return fields
-=======
-def get_fields_from_formula(formula: str) -> List[str]:
-    texts_and_fields, final_text = text_fragments_and_fields(formula)
-    fields = [x[1] for x in texts_and_fields]
     return fields
 
 
@@ -1880,4 +1874,3 @@
                 count_rows = [x for x in count_rows if x in working.index]
                 text_rows = [x for x in text_rows if x in working.index]
     return new_file_list, err
->>>>>>> 906244cd
