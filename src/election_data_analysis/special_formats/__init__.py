--- conflicted
+++ resolved
@@ -55,11 +55,7 @@
         with open(f_path, "r") as f:
             data = f.readlines()
     except Exception as exc:
-<<<<<<< HEAD
-        err = ui.append_error(
-=======
         err = ui.add_new_error(
->>>>>>> 151d53fd
             err,
             "file",
             f_path,
@@ -100,19 +96,11 @@
                 e = f"Count of last header (per munger) ({v_t_cc}) " \
                     f"does not evenly divide the number of count columns in the results file " \
                     f"({len(last_header)})"
-<<<<<<< HEAD
-                ui.append_error(err,
-                                 "munger",
-                                munger.name,
-                                e,
-                                )
-=======
                 ui.add_new_error(err,
                                  "munger",
                                  munger.name,
                                  e,
                                  )
->>>>>>> 151d53fd
                 return pd.DataFrame(), err
 
             header_1_list = extract_items(header_1, w * v_t_cc)
@@ -160,11 +148,7 @@
             # remove processed lines from data
             data = data[next_empty:]
     except Exception as exc:
-<<<<<<< HEAD
-        err = ui.append_error(
-=======
         err = ui.add_new_error(
->>>>>>> 151d53fd
             err,
             "munger-warn",
             munger.name,
@@ -175,11 +159,7 @@
     try:
         raw_results = pd.concat(list(df.values()))
     except ValueError as e:
-<<<<<<< HEAD
-        err = ui.append_error(
-=======
         err = ui.add_new_error(
->>>>>>> 151d53fd
             err,
             "munger",
             munger.name,
